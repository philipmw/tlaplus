--- conflicted
+++ resolved
@@ -29,11 +29,7 @@
          </property>
          <property
                name="aboutText"
-<<<<<<< HEAD
-               value="TLA+ Toolbox provides a user interface for TLA+ Tools. &#x0A;&#x0A;This is Version 1.5.0 of 11 May 2015 and includes:&#x0A;  - SANY Version 2.1 of 24 February 2014&#x0A;  - TLC Version 2.06 of 9 May 2015&#x0A;  - PlusCal Version 1.8 of 2 April 2013&#x0A;  - TLATeX Version 1.0 of 12 April 2013&#x0A;&#x0A;Don&apos;t forget to click on help.  You can learn about features that you never knew about or have forgotten.&#x0A;&#x0A;Please send us reports of problems or suggestions; see https://groups.google.com/d/forum/tlaplus .">
-=======
                value="TLA+ Toolbox provides a user interface for TLA+ Tools. &#x0A;&#x0A;This is Version 1.5.1 of UNRELEASED and includes:&#x0A;  - SANY Version 2.1 of 24 February 2014&#x0A;  - TLC Version 2.07 of UNRELEASED&#x0A;  - PlusCal Version 1.8 of 2 April 2013&#x0A;  - TLATeX Version 1.0 of 12 April 2013&#x0A;&#x0A;Don&apos;t forget to click on help.  You can learn about features that you never knew about or have forgotten.&#x0A;&#x0A;Please send us reports of problems or suggestions; see https://groups.google.com/d/forum/tlaplus .">
->>>>>>> d15068f4
          </property>
          <property
                name="aboutImage"
