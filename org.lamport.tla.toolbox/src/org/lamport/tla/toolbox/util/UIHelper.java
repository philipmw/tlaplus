package org.lamport.tla.toolbox.util;

import java.util.Iterator;
import java.util.LinkedList;
import java.util.List;
import java.util.Map;

import org.eclipse.core.commands.Command;
import org.eclipse.core.commands.ExecutionException;
import org.eclipse.core.commands.NotEnabledException;
import org.eclipse.core.commands.NotHandledException;
import org.eclipse.core.commands.ParameterizedCommand;
import org.eclipse.core.commands.common.NotDefinedException;
import org.eclipse.core.resources.IFile;
import org.eclipse.core.resources.IResource;
import org.eclipse.core.runtime.Assert;
import org.eclipse.core.runtime.CoreException;
import org.eclipse.core.runtime.IAdaptable;
import org.eclipse.core.runtime.NullProgressMonitor;
import org.eclipse.core.runtime.Platform;
import org.eclipse.jface.action.IStatusLineManager;
import org.eclipse.jface.dialogs.IconAndMessageDialog;
import org.eclipse.jface.dialogs.MessageDialog;
import org.eclipse.jface.resource.ImageDescriptor;
import org.eclipse.jface.text.BadLocationException;
import org.eclipse.jface.text.IDocument;
import org.eclipse.jface.text.IRegion;
import org.eclipse.jface.text.ITextSelection;
import org.eclipse.jface.viewers.ISelection;
import org.eclipse.jface.viewers.ISelectionChangedListener;
import org.eclipse.jface.viewers.ISelectionProvider;
import org.eclipse.jface.viewers.SelectionChangedEvent;
import org.eclipse.jface.viewers.StructuredSelection;
import org.eclipse.jface.viewers.Viewer;
import org.eclipse.jface.window.IShellProvider;
import org.eclipse.swt.SWT;
import org.eclipse.swt.custom.BusyIndicator;
import org.eclipse.swt.graphics.Image;
import org.eclipse.swt.graphics.Rectangle;
import org.eclipse.swt.widgets.Button;
import org.eclipse.swt.widgets.Control;
import org.eclipse.swt.widgets.Display;
import org.eclipse.swt.widgets.FileDialog;
import org.eclipse.swt.widgets.Shell;
import org.eclipse.swt.widgets.Spinner;
import org.eclipse.swt.widgets.Text;
import org.eclipse.ui.IEditorInput;
import org.eclipse.ui.IEditorPart;
import org.eclipse.ui.IEditorReference;
import org.eclipse.ui.IEditorSite;
import org.eclipse.ui.IPerspectiveDescriptor;
import org.eclipse.ui.IPerspectiveListener;
import org.eclipse.ui.IViewPart;
import org.eclipse.ui.IWorkbench;
import org.eclipse.ui.IWorkbenchPage;
import org.eclipse.ui.IWorkbenchPart;
import org.eclipse.ui.IWorkbenchWindow;
import org.eclipse.ui.PartInitException;
import org.eclipse.ui.PlatformUI;
import org.eclipse.ui.WorkbenchException;
import org.eclipse.ui.commands.ICommandService;
import org.eclipse.ui.editors.text.FileDocumentProvider;
import org.eclipse.ui.handlers.IHandlerService;
import org.eclipse.ui.part.FileEditorInput;
import org.eclipse.ui.part.MultiPageEditorPart;
import org.eclipse.ui.texteditor.ITextEditor;
import org.lamport.tla.toolbox.Activator;
import org.lamport.tla.toolbox.tool.ToolboxHandle;
import org.lamport.tla.toolbox.ui.handler.OpenSpecHandler;
import org.lamport.tla.toolbox.ui.perspective.InitialPerspective;
import org.lamport.tla.toolbox.ui.property.GenericSelectionProvider;
import org.lamport.tla.toolbox.ui.view.ToolboxWelcomeView;

import pcal.Region;
import pcal.TLAtoPCalMapping;
import tla2sany.parser.SyntaxTreeNode;
import tla2sany.semantic.LevelNode;
import tla2sany.semantic.NonLeafProofNode;
import tla2sany.semantic.OpDefNode;
import tla2sany.semantic.ProofNode;
import tla2sany.semantic.SymbolNode;
import tla2sany.semantic.TheoremNode;
import tla2sany.semantic.ThmOrAssumpDefNode;
import tla2sany.st.Location;

/**
 * A Helper for handling the RCP Objects like windows, editors and views
 * @version $Id$
 * @author zambrovski
 */
public class UIHelper
{

    /**
     * Closes all windows with a perspective
     * 
     * @param perspectiveId
     *            a perspective Id pointing the perspective
     */
    public static void closeWindow(String perspectiveId)
    {
        IWorkbench workbench = Activator.getDefault().getWorkbench();
        // hide intro
        if (InitialPerspective.ID.equals(perspectiveId))
        {
            workbench.getIntroManager().closeIntro(workbench.getIntroManager().getIntro());
        }

        IWorkbenchWindow[] windows = workbench.getWorkbenchWindows();

        // closing the perspective opened in a window
        for (int i = 0; i < windows.length; i++)
        {
            IWorkbenchPage page = windows[i].getActivePage();
            if (page != null && page.getPerspective() != null && perspectiveId.equals(page.getPerspective().getId()))
            {
                windows[i].close();
            }
        }
    }

    /**
     * Opens the perspective in a new window on the right of the original window 
     * @param perspectiveId
     * @param input
     * @param width - width of new window
     * @return
     * @deprecated
     */
    public static IWorkbenchWindow openPerspectiveInWindowRight(String perspectiveId, IAdaptable input, int width)
    {
        IWorkbench workbench = Activator.getDefault().getWorkbench();
        Rectangle bounds = workbench.getActiveWorkbenchWindow().getShell().getBounds();

        IWorkbenchWindow window = openPerspectiveInNewWindow(perspectiveId, input);
        window.getShell().setBounds(bounds.x + bounds.width, bounds.y, width, bounds.height);

        return window;
    }

    /**
     * Opens the new window containing the new perspective
     * 
     * @param perspectiveId
     *            new perspective
     * @param input
     *            IAdaptable, or null if no input
     * @return IWorkbenchWindow instance
     * 
     */
    public static IWorkbenchWindow openPerspectiveInNewWindow(String perspectiveId, IAdaptable input)
    {
        IWorkbench workbench = Activator.getDefault().getWorkbench();
        IWorkbenchWindow window = null;
        try
        {
            // avoids flicking, from implementation above
            window = workbench.openWorkbenchWindow(perspectiveId, input);

            // show intro
            if (InitialPerspective.ID.equals(perspectiveId) && workbench.getIntroManager().hasIntro())
            {
                // IIntroPart intro =
                workbench.getIntroManager().showIntro(window, true);
            }

        } catch (WorkbenchException e)
        {
            // TODO Auto-generated catch block
            e.printStackTrace();
        }
        return window;
    }

    /**
     * Opens a view
     * @param viewId
     * @return the reference to the view
     */
    public static IViewPart openView(String viewId)
    {
        IViewPart view = null;
        try
        {
            IWorkbenchPage activePage = getActivePage();
            if (activePage != null)
            {
                view = activePage.showView(viewId);
            }
        } catch (PartInitException e)
        {
            Activator.logError("Error opening a view " + viewId, e);
        }
        return view;
    }

    /**
     * Find a view if on the page
     * @param viewId
     * @return
     */
    public static IViewPart findView(String viewId)
    {
        IViewPart view = null;
        IWorkbenchPage activePage = getActivePage();
        if (activePage != null)
        {
            view = activePage.findView(viewId);
        }
        return view;
    }

    /**
     * Checks weather the view is shown 
     * @param id view Id
     * @return
     */
    public static boolean isViewShown(String id)
    {
        return (getActivePage().findView(id) == null);

    }

    /**
     * Hides a view
     * @param id Id of the view to hide
     */
    public static void hideView(String id)
    {
        IViewPart findView = getActivePage().findView(id);
        if (findView != null)
        {
            getActivePage().hideView(findView);
        }
    }

    /**
     * Returns the perspective to its initial layout
     * @param perspectiveId
     */
    public static void revertPerspecive(String perspectiveId)
    {
        IWorkbench workbench = Activator.getDefault().getWorkbench();
        IPerspectiveDescriptor descriptor = workbench.getPerspectiveRegistry().findPerspectiveWithId(perspectiveId);
        workbench.getPerspectiveRegistry().revertPerspective(descriptor);
    }

    /**
     * Attaches the perspective listener to active window 
     * 
     * @param listener
     */
    public static void addPerspectiveListener(IPerspectiveListener listener)
    {
        IWorkbench workbench = Activator.getDefault().getWorkbench();
        IWorkbenchWindow window = workbench.getActiveWorkbenchWindow();
        window.addPerspectiveListener(listener);
    }

    /**
     * Switch current perspective
     * 
     * @param perspectiveId
     * @return
     */
    public static IWorkbenchPage switchPerspective(String perspectiveId)
    {
        Assert.isNotNull(perspectiveId, "PerspectiveId is null");
        IWorkbench workbench = PlatformUI.getWorkbench();
        IWorkbenchWindow window = getActiveWindow();
        Assert.isNotNull(workbench, "Workbench is null");
        Assert.isNotNull(window, "Window is null");
        try
        {
            IWorkbenchPage page = workbench.showPerspective(perspectiveId, window);

            // show intro
            if (InitialPerspective.ID.equals(perspectiveId) && workbench.getIntroManager().hasIntro())
            {
                page.resetPerspective();
                // We are no longer showing the Intro view. The following will probably
                // be replaced by something that shows the view we want. 09 Oct 2009
                // workbench.getIntroManager().showIntro(window, false);
                openView(ToolboxWelcomeView.ID);

            }

            return page;
        } catch (WorkbenchException e)
        {
            Activator.logError("Error switching a perspective to " + perspectiveId, e);
        }

        return null;
    }

    /**
     * Retrieves the id of currently selected perspective
     * @return
     */
    public static String getActivePerspectiveId()
    {
        return UIHelper.getActivePage().getPerspective().getId();
    }

    /**
     * Convenience method to reduce client dependencies
     * @param editorId
     * @param file
     * @return
     */
    public static IEditorPart openEditor(String editorId, IFile file)
    {
        return openEditor(editorId, new FileEditorInput(file));
    }

    /**
     * Opens an editor in current workbench window
     * 
     * @param editorId
     * @param input
     * @return the created or reopened IEditorPart
     */
    public static IEditorPart openEditor(String editorId, IEditorInput input)
    {
		final IWorkbenchPage activePage = getActivePage();
		if (activePage != null) {
			try {

				final IEditorPart openEditor = activePage.openEditor(input, editorId);
				
				// Trigger re-evaluation of the handler enablement state by
				// cycling the activepage. Cycling the active page causes an
				// event to be fired inside the selection service.
				// During this time, there will be no active page!
				getActiveWindow().setActivePage(null);
				getActiveWindow().setActivePage(activePage);

				return openEditor;
			} catch (PartInitException e) {
				e.printStackTrace();
			}
		}
		return null;
    }

    /**
     * Retrieves active window
     * 
     * @return
     */
    public static IWorkbenchWindow getActiveWindow()
    {
        return PlatformUI.getWorkbench().getActiveWorkbenchWindow();
    }

    /**
     * Retrieves active page
     * 
     * @return
     */
    public static IWorkbenchPage getActivePage()
    {
        final IWorkbenchWindow window = getActiveWindow();
        if (window == null)
        {
            // try to get a not null window
            final IWorkbench workbench = PlatformUI.getWorkbench();
            if(workbench != null) {
            	IWorkbenchWindow[] workbenchWindows = workbench.getWorkbenchWindows();
            	for (int i = 0; i < workbenchWindows.length; i++)
            	{
            		if (workbenchWindows[i] != null)
            		{
            			return workbenchWindows[i].getActivePage();
            		}
            	}
            	return null;
            } else {
            	return null;
            }
        }
        return window.getActivePage();
    }

    /**
     * Retrieves the list of resources opened in editor
     * 
     * @return an array of paths of opened resources
     */
    public static String[] getOpenedResources()
    {
        IEditorReference[] references = getActivePage().getEditorReferences();
        String[] openedResources = new String[references.length];

        for (int i = 0; i < references.length; i++)
        {
            openedResources[i] = references[i].getContentDescription();
        }

        return openedResources;
    }

    /**
     * Runs a command with parameters
     * 
     * Note added by LL:
     * In case you don't have time to read the extensive comment above
     * written by Simon, here is my attempt at a condensed version.  This
     * method takes a commandId, which was registered in the plugin.xml file
     * as a command for the org.eclipse.ui.commands extension, 
     * as the name of a command, and invokes the Eclipse magic that calls
     * the execute(...) method of the Handler class for the handler that was  
     * associated with that command by adding it to the extension org.eclipse.ui.handlers
     * (in some plugin.xml file) and giving it the command's Id.  (I'm surprised
     * that Eclipse was able to do that with so few levels of indirection.)
     * 
     * The parameters argument seems to be used as follows for passing arguments
     * to the execute(e) command. The caller of UIHelper.java packages the
     * parameters as a HashMap by executing
     * 
     *    HashMap parameters = new HashMap();
     *    parameters.put(ParameterNameAsAString, parameterValue);
     *    ...
     *    
     * The execute(event) command fetches the parameters by executing
     * 
     *    ... = event.getParameter((String) ParameterNameAsString);
     * 
     * @param commandId
     * @param parameters
     * @return
     */
    public static Object runCommand(String commandId, Map<String, String> parameters)
    {
    	// Do not rely on the UI to be up and running when trying to execute a command
		IHandlerService handlerService = (IHandlerService) PlatformUI
				.getWorkbench().getService(IHandlerService.class);
		ICommandService commandService = (ICommandService) PlatformUI
				.getWorkbench().getService(ICommandService.class);

        // Guard against NPEs anyway (e.g. some asynchronous jobs might try to run a
		// command after shutdown has been called on the workbench in which case
		// either service might be null
		if (handlerService == null || commandService == null) {
			Activator
					.logInfo("No IHandlerService|ICommandService available while trying to execute a command");
			return null;
		}

        try
        {
            Command command = commandService.getCommand(commandId);
            ParameterizedCommand pCommand = ParameterizedCommand.generateCommand(command, parameters);
            return handlerService.executeCommand(pCommand, null);
        } catch (NotDefinedException e)
        {
            // TODO Auto-generated catch block
            e.printStackTrace();
        } catch (NotEnabledException e)
        {
            // TODO Auto-generated catch block
            e.printStackTrace();
        } catch (NotHandledException e)
        {
            // TODO Auto-generated catch block
            e.printStackTrace();
        } catch (ExecutionException e)
        {
            // TODO Auto-generated catch block
            e.printStackTrace();
        }

        return null;
    }

    /**
     * 
     */
    public static List<IEditorReference> checkOpenResources(String title, String message)
    {
        List<IEditorReference> dirtyEditors = new LinkedList<IEditorReference>();
        IEditorReference[] references = UIHelper.getActivePage().getEditorReferences();
        if (references != null)
        {
            for (int i = 0; i < references.length; i++)
            {
                if (references[i].isDirty())
                {
                    dirtyEditors.add(references[i]);
                }
            }
        }

        if (dirtyEditors.size() > 0)
        {
            boolean saveFiles = MessageDialog.openQuestion(getShell(), title, message);
            if (saveFiles)
            {
                // TODO provide a way to select what to save and what to drop
                // TODO provide a way to cancel
                return dirtyEditors;
            }
        }

        return new LinkedList<IEditorReference>();
    }

    /**
     * If there are unsaved modules open, this prompts the user
     * to save the modules with an OK/Cancel dialog. If the user
     * selects OK, this saves the modules before returning, other wise it does not.
     * 
     * @return false if a dialog is opened and the user selects cancel or the user closes
     * the dialog without pressing OK or cancel, true otherwise
     */
    public static boolean promptUserForDirtyModules()
    {
        final List<IEditorReference> dirtyEditors = new LinkedList<IEditorReference>();
        IEditorReference[] references = UIHelper.getActivePage().getEditorReferences();
        if (references != null)
        {
            for (int i = 0; i < references.length; i++)
            {
                try
                {
                    if (references[i].isDirty() && references[i].getEditorInput().getName().endsWith(".tla"))
                    {
                        dirtyEditors.add(references[i]);
                    }
                } catch (PartInitException e)
                {
                    Activator.logError("Error getting unsaved resources.", e);
                }
            }
        }

        if (dirtyEditors.size() > 0)
        {

            // opens a OK/cancel dialog
            boolean saveFiles = MessageDialog.openConfirm(getShell(), "Modified resources",
                    "Some resources are modified.\nDo you want to save the modified resources?");

            if (saveFiles)
            {
                // User selected OK
                runUISync(new Runnable() {

                    public void run()
                    {
                        // save modified resources
                        Iterator<IEditorReference> it = dirtyEditors.iterator();
                        while (it.hasNext())
                        {
                            IEditorReference reference = it.next();
                            IEditorPart editor = reference.getEditor(false);
                            if (editor != null)
                            {
                                 editor.doSave(new NullProgressMonitor());
                            }
                        }
                    }
                });
            }

            return saveFiles;
        }

        // no dirty modules
        // no dialog opened
        return true;
    }

    /**
     * Returns a possibly platform dependent {@link FileDialog} that allows the
     * user to select a file or type in a file name.
     * 
     * @param shell
     * @return
     */
    public static FileDialog getFileDialog(Shell shell)
    {
        FileDialog openFileDialog = null;

        // platform dependent code
        // on mac, we need a Save dialog in order to allow
        // the user to type in a file name as well as select one
        // on other platforms, an open dialog is sufficient
        if (Platform.getOS().equals(Platform.OS_MACOSX))
        {
            // Mac
            openFileDialog = new FileDialog(shell, SWT.SAVE);
            // since this could be a save as dialog trying
            // to act as an open dialog, the default will be
            // to not prompt the user to overwrite a file because
            // that would not make any sense in an open file dialog.
            openFileDialog.setOverwrite(false);
        } else
        {
            // all other operating systems
            openFileDialog = new FileDialog(shell, SWT.OPEN);
        }

        return openFileDialog;
    }

    /**
     * Retrieves active shell
     * @return a parent shell of the active window
     */
    public static Shell getShell()
    {
        return getActiveWindow().getShell();
    }

    /**
     * Added by LL on 11 June 2010.  This snippet of code
     * was used in several places, so I turned it into a method.
     * I have no idea exactly what it's doing.
     * 
     * @return The current display, whatever that means.
     */
    public static Display getCurrentDisplay()
    {
        Display display = Display.getCurrent();
        if (display == null)
        {
        	// TODO fix me:
			// Creating a new display appears to be
			// forbidden on Mac OS x if the workbench has already been shutdown/
			// if not called from within the main (UI) thread
			return Display.getDefault();
        }
        return display;
    }

    /**
     * Runs a task in synchronous UI thread.
     * 
     * See {@link Display#syncExec(Runnable)} for
     * an explanation of what this method really does.
     * 
     * @param task
     */
    public static void runUISync(Runnable task)
    {
        Display display = getCurrentDisplay();
        display.syncExec(task);
    }

    /**
     * Runs a task in asynchronous UI thread.
     * 
     * See {@link Display#asyncExec(Runnable)} for
     * an explanation of what this method really does.
     * @param task
     */
    public static void runUIAsync(Runnable task)
    {
        Display display = getCurrentDisplay();
        display.asyncExec(task);
    }

    /**
     * Determines if given perspective is shown
     * @param id
     * @return true if the perspective with current id is shown, false otherwise
     */
    public static boolean isPerspectiveShown(String perspectiveId)
    {
        if (perspectiveId == null || perspectiveId.equals(""))
        {
            return false;
        }
        IWorkbenchWindow[] workbenchWindows = PlatformUI.getWorkbench().getWorkbenchWindows();
        for (int i = 0; i < workbenchWindows.length; i++)
        {
            IPerspectiveDescriptor[] openPerspectives = workbenchWindows[i].getActivePage().getOpenPerspectives();
            for (int j = 0; j < openPerspectives.length; j++)
            {
                if (perspectiveId.equals(openPerspectives[j].getId()))
                {
                    return true;
                }
            }
        }
        return false;
    }

    /**
     * Registers a control to the context
     * This can only be used within the plug-in org.lamport.tla.toolbox
     * @param control control to register 
     * @param localContext the context id relative to org.lamport.tla.toolbox plug-in ID 
     * <br>
     * Note: there should be a corresponding context ID defined in the contexts.xml defining the context for current ID. 
     */
    public static void setHelp(Control control, String localContext)
    {
        PlatformUI.getWorkbench().getHelpSystem().setHelp(control, Activator.PLUGIN_ID + "." + localContext);
    }

    /**
     * Convenience method
     * @see {@link Activator#imageDescriptorFromPlugin(String, String)}
     */
    public static ImageDescriptor imageDescriptor(String imageFilePath)
    {
        return Activator.imageDescriptorFromPlugin(Activator.PLUGIN_ID, imageFilePath);
    }

    /**
     * Retrieves a shell provider of currently active shell
     * @return
     */
    public static IShellProvider getShellProvider()
    {
        return new IShellProvider() {

            public Shell getShell()
            {
                return UIHelper.getShell();
            }
        };
    }

    /**
     * Retrieves the selection provider for files in the active editor 
     * @return
     */
    public static ISelectionProvider getActiveEditorFileSelectionProvider()
    {
        return new GenericSelectionProvider() {

            public ISelection getSelection()
            {
                IEditorInput input = getActiveEditor().getEditorInput();
                if (input instanceof FileEditorInput)
                {
                    IFile resource = ((FileEditorInput) input).getFile();
                    return new StructuredSelection(resource);
                }
                return null;
            }

            public void setSelection(ISelection selection)
            {
                throw new UnsupportedOperationException("This selection provider is read-only");
            }

        };
    }

    /**
     * Retrieves the control from the viewer
     */
    public static Control getWidget(Object control)
    {
        if (control instanceof Viewer)
        {
            return ((Viewer) control).getControl();
        } else if (control instanceof Text)
        {
            return (Text) control;
        } else if (control instanceof Button)
        {
            return (Control) control;
        } else if (control instanceof Spinner) {
        	return (Control) control;
        } else if (control instanceof Control) {
        	// why not return the control when object is instanceof control?
        	return null;
        }
        
        return null;
    }

    public static void showDynamicHelp()
    {
        // This may take a while, so use the busy indicator
        BusyIndicator.showWhile(null, new Runnable() {
            public void run()
            {
                getActiveWindow().getWorkbench().getHelpSystem().displayDynamicHelp();
                // the following ensure that the help view receives focus
                // prior to adding this, it would not receive focus if
                // it was opened into a folder or was already
                // open in a folder in which another part had focus
                IViewPart helpView = findView("org.eclipse.help.ui.HelpView");
                if (helpView != null && getActiveWindow() != null && getActiveWindow().getActivePage() != null)
                {
                    getActiveWindow().getActivePage().activate(helpView);
                }
            }
        });
    }

    /**
     * @see UIHelper#jumpToLocation(Location, boolean)
     */
    public static void jumpToLocation(final Location location) {
    	jumpToLocation(location, false);
    }
    
    /**
     * Reveals and highlights the given location in a TLA editor. Opens
     * an editor on the module if an editor is not already open on it.
     * 
     * @param location
     */
    public static void jumpToLocation(Location location, final boolean jumpToPCal)
    {
        if (location != null)
        {
            // the source of a location is the module name
            IResource moduleResource = ResourceHelper.getResourceByModuleName(location.source());
            if (moduleResource != null && moduleResource.exists())
            {
                /*
                 * Now, retrieve a representation of the resource
                 * as a document. To do this, we use a FileDocumentProvider.
                 * 
                 * We disconnect the document provider in the finally block
                 * for the following try block in order to avoid a memory leak.
                 */
                IDocument document = null;

                // since we know that the editor uses file based editor representation
                FileEditorInput fileEditorInput = new FileEditorInput((IFile) moduleResource);
                FileDocumentProvider fileDocumentProvider = new FileDocumentProvider();
                try
                {

                    fileDocumentProvider.connect(fileEditorInput);

                    document = fileDocumentProvider.getDocument(fileEditorInput);
                    if (document != null)
                    {
                        try
                        {
                            if (jumpToPCal) {
								final TLAtoPCalMapping mapping = ToolboxHandle
										.getCurrentSpec().getTpMapping(
												location.source() + ".tla");
								if (mapping != null) {
									final Region pCalRegion = AdapterFactory.jumptToPCal(mapping,
											location, document);
									if (pCalRegion != null) {
										location = pCalRegion.toLocation();
<<<<<<< HEAD
=======
									} else {
										setStatusLineMessage("No valid TLA to PCal mapping found for current selection");
										return;
>>>>>>> ba7b8d2f
									}
								} else {
									setStatusLineMessage("No valid TLA to PCal mapping found for current selection");
									return;
								}
                            }
                            // we now need to convert the four coordinates of the location
                            // to an offset and length
                            final IRegion region = AdapterFactory.locationToRegion(document, location);
                            final int offset = region.getOffset();
                            int length = region.getLength();
                            
							// Hack in locationToRegion(...) which adds 1 to the
							// length, which has already been accounted for by
							// the jumpToPCal code, hence subtract.
                            if (jumpToPCal) {
                            	length = length - 1;
                            }

                            // The following code sets editor to an existing IEditorPart
                            // (which as of June 2010 is a TLAEditorAndPDFViewer) or,
                            // if there is none, to a new one on the IFile representing
                            // the module. It then sets textEditor to the ITextEditor
                            // (which as of June 2010 is the TLAEditor of that TLAEditorAndPDFViewer)
                            // that is the TLAEditor open on the module.
                            IEditorPart editor = UIHelper.openEditor(OpenSpecHandler.TLA_EDITOR_CURRENT,
                                    new FileEditorInput((IFile) moduleResource));

                            if (editor != null)
                            {
                                ITextEditor textEditor;
                                /*
                                 * Try to get the text editor that contains the module.
                                 * The module may be open in a multipage editor.
                                 */
                                if (editor instanceof ITextEditor)
                                {
                                    textEditor = (ITextEditor) editor;
                                } else
                                {
                                    // As of June 2010, this clause is always executed.
                                    // It may succeed in setting textEditor to the TLAEditor
                                    // or it may return null. It should succeed iff
                                    // the TLAEditor is the active editor in the
                                    // TLAEditorAndPDFViewer.
                                    textEditor = (ITextEditor) editor.getAdapter(ITextEditor.class);
                                }

                                // As of June 2010, the instanceof in following if condition
                                // is always true.
                                if (textEditor == null && editor instanceof MultiPageEditorPart)
                                {
                                    /*
                                     * In this case, get all editors that are
                                     * part of the multipage editor. Iterate through
                                     * until a text editor is found.
                                     */
                                    IEditorPart[] editors = ((MultiPageEditorPart) editor).findEditors(editor
                                            .getEditorInput());
                                    for (int i = 0; i < editors.length; i++)
                                    {
                                        if (editors[i] instanceof ITextEditor)
                                        {
                                            textEditor = (ITextEditor) editors[i];
                                        }
                                    }
                                }

                                if (textEditor != null)
                                {
                                    // the text editor may not be active, so set it active
                                    if (editor instanceof MultiPageEditorPart)
                                    {
                                        ((MultiPageEditorPart) editor).setActiveEditor(textEditor);
                                    }
                                    // getActivePage().activate(textEditor);
                                    textEditor.selectAndReveal(offset, length);
                                }
                            }
                        } catch (BadLocationException e)
                        {
                            Activator.logError("Error accessing the specified module location", e);
                        }
                    }
                } catch (CoreException e1)
                {
                    Activator.logDebug("Error going to a module location. This is a bug.");
                } finally
                {
                    /*
                     * The document provider is not needed. Always disconnect it to avoid a memory leak.
                     * 
                     * Keeping it connected only seems to provide synchronization of
                     * the document with file changes. That is not necessary in this context.
                     */
                    fileDocumentProvider.disconnect(fileEditorInput);
                }
            }
        }
    }

    /**
     * Calls jumpToLocation with the proper location for jumping to a
     * SymbolNode that declares or defines a symbol.  For an OpDefNode 
     * or ThmOrAssumpDefNode, this is not the same as the location 
     * returned by the node's getLocation() method for two reasons:
     * (i) it should jump to the node's source, and (ii) that location
     * contains the entire definition.
     *  
     * @param node
     * @return
     */
    public static void jumpToDefOrDecl(SymbolNode node)
    {
        Location location;
        if (node instanceof OpDefNode)
        {
            location = ((SyntaxTreeNode) ((OpDefNode) node).getSource().getTreeNode()).getHeirs()[0].getLocation();
        } else if (node instanceof ThmOrAssumpDefNode)
        {
            location = ((SyntaxTreeNode) ((ThmOrAssumpDefNode) node).getSource().getTreeNode()).getHeirs()[1]
                    .getLocation();
        } else
        {
            location = node.getLocation();
        }
        jumpToLocation(location);
    }

    /**
     * For all {@link TheoremNode} in the tree rooted at theoremNode,
     * this returns the {@link TheoremNode} that is first on the line
     * containing the caret, or null if none satisfy that criteria.
     * 
     * @param theoremNode
     * @return
     */
    public static TheoremNode getThmNodeStepWithCaret(TheoremNode theoremNode, int caretOffset, IDocument document)
    {
        try
        {
            /*
             * Get the location of the step.
             * 
             * theoremNode.getTheorem() returns the node
             * corresponding to the statement of the step (or theorem).
             * 
             * Return theoremNode if the caret is on any of the lines
             * from the first line of the theoremNode to the
             * last line of the statement of the node.
             * 
             * If the caret is not on any of those lines, then
             * recursively search for a substep containing the caret.
             */

            int nodeBeginLine = theoremNode.getLocation().beginLine();

            int nodeEndLine = theoremNode.getTheorem().getLocation().endLine();
            /*
             * IDocument lines are 0-based and SANY Location lines
             * are 1-based.
             */
            int caretLine = document.getLineOfOffset(caretOffset) + 1;
            // IRegion stepRegion = AdapterFactory.locationToRegion(document, stepLoc);

            if (nodeBeginLine <= caretLine && nodeEndLine >= caretLine/*stepRegion.getOffset() <= caretOffset && stepRegion.getOffset() + stepRegion.getLength() >= caretOffset*/)
            {
                return theoremNode;
            }

            /*
             * Theorem node does not contain the caret.
             * Recursively try to find a sub-step containing
             * the caret if the proof contains the caret.
             */
            ProofNode proof = theoremNode.getProof();
            if (proof != null)
            {
                Location proofLoc = proof.getLocation();
                if (caretLine >= proofLoc.beginLine() && caretLine <= proofLoc.endLine())
                {
                    if (proof instanceof NonLeafProofNode)
                    {
                        NonLeafProofNode nonLeafProof = (NonLeafProofNode) proof;
                        LevelNode[] steps = nonLeafProof.getSteps();

                        /*
                         * From the documentation of NonLeafProofNode,
                         * a step can be one of four types:
                         * 
                         * DefStepNode
                         * UseOrHideNode
                         * InstanceNode
                         * TheoremNode
                         * 
                         * Only TheoremNode can have a proof. Recursively compute
                         * the proof positions for those steps.
                         */
                        for (int i = 0; i < steps.length; i++)
                        {
                            if (steps[i] instanceof TheoremNode)
                            {
                                TheoremNode node = getThmNodeStepWithCaret((TheoremNode) steps[i], caretOffset,
                                        document);
                                if (node != null)
                                {
                                    return node;
                                }
                            }
                        }
                    }
                }
            }

        } catch (BadLocationException e)
        {
            Activator.logError("Error finding step containing caret.", e);
        }
        return null;
    }

    public static void jumpToSelection(String fileName, ITextSelection its)
    {
        IResource moduleResource = ResourceHelper.getResourceByModuleName(fileName.substring(0, fileName.indexOf('.')));
        if (moduleResource != null && moduleResource.exists())
        {
            IEditorPart editor = UIHelper.openEditor(OpenSpecHandler.TLA_EDITOR_CURRENT, new FileEditorInput(
                    (IFile) moduleResource));

            if (editor != null)
            {
                ITextEditor textEditor;
                /*
                 * Try to get the text editor that contains the module.
                 * The module may be open in a multipage editor.
                 */
                if (editor instanceof ITextEditor)
                {
                    textEditor = (ITextEditor) editor;
                } else
                {
                    textEditor = (ITextEditor) editor.getAdapter(ITextEditor.class);
                }

                if (editor instanceof MultiPageEditorPart)
                {
                    /*
                     * In this case, get all editors that are
                     * part of the multipage editor. Iterate through
                     * until a text editor is found.
                     */
                    IEditorPart[] editors = ((MultiPageEditorPart) editor).findEditors(editor.getEditorInput());
                    for (int i = 0; i < editors.length; i++)
                    {
                        if (editors[i] instanceof ITextEditor)
                        {
                            textEditor = (ITextEditor) editors[i];
                        }
                    }
                }

                if (textEditor != null)
                {
                    // the text editor may not be active, so set it active
                    if (editor instanceof MultiPageEditorPart)
                    {
                        ((MultiPageEditorPart) editor).setActiveEditor(textEditor);
                    }
                    // getActivePage().activate(textEditor);
                    textEditor.selectAndReveal(its.getOffset(), its.getLength());
                }
            }
        }
    }

    /**
     * This method returns a built in SWT image. This method
     * was mostly copied directly from {@link IconAndMessageDialog}.
     * The argument should be an icon constant defined in
     * {@link SWT}. These constants begin with "ICON".
     * This method returns null if the argument
     * is not such a constant or if the platform does not define
     * and image corresponding to that constant. I would assume you figure
     * that one out by trial and error.
     * 
     * @param imageID
     * @return
     */
    public static Image getSWTImage(final int imageID)
    {

        Shell shell = getShell();
        final Display display;
        if (shell == null || shell.isDisposed())
        {
            display = Display.getCurrent();
        } else
        {
            display = shell.getDisplay();
        }

        final Image[] image = new Image[1];
        display.syncExec(new Runnable() {
            public void run()
            {
                image[0] = display.getSystemImage(imageID);
            }
        });

        return image[0];

    }

	/**
	 * @return The currently active editor
	 */
	public static IEditorPart getActiveEditor() {
		return getActivePage().getActiveEditor();
	}
	
	/**
	 * Tries to set the given message on the workbench's status line. This is a
	 * best effort method which fails to set the status line if there is no
	 * active editor present from where the statuslinemanager can be looked up.
	 * 
	 * @param msg
	 *            The message to be shown on the status line
	 */
	public static void setStatusLineMessage(final String msg) {
		IStatusLineManager statusLineManager = null;
		ISelectionProvider selectionService = null;
		
		// First try to get the StatusLineManager from the IViewPart and only
		// resort back to the editor if a view isn't active right now.
		final IWorkbenchPart workbenchPart = getActiveWindow().getActivePage().getActivePart();
		if (workbenchPart instanceof IViewPart) {
			final IViewPart viewPart = (IViewPart) workbenchPart;
			statusLineManager = viewPart.getViewSite().getActionBars().getStatusLineManager();
			selectionService = viewPart.getViewSite().getSelectionProvider();
		} else if (getActiveEditor() != null) {
			final IEditorSite editorSite = getActiveEditor().getEditorSite();
			statusLineManager = editorSite.getActionBars().getStatusLineManager();
			selectionService = editorSite.getSelectionProvider();
		}

		if (statusLineManager != null && selectionService != null) {
			statusLineManager.setMessage(msg);
			selectionService.addSelectionChangedListener(new StatusLineMessageEraser(statusLineManager, selectionService));
		}
	}

	/**
	 * An StatusLineMessageEraser is a {@link ISelectionChangedListener} that removes a status line message.
	 */
	private static class StatusLineMessageEraser implements ISelectionChangedListener {

		private final IStatusLineManager statusLineManager;
		private final ISelectionProvider selectionService;

		private StatusLineMessageEraser(final IStatusLineManager statusLineManager, ISelectionProvider ss) {
			this.statusLineManager = statusLineManager;
			this.selectionService = ss;
		}

		/* (non-Javadoc)
		 * @see org.eclipse.jface.viewers.ISelectionChangedListener#selectionChanged(org.eclipse.jface.viewers.SelectionChangedEvent)
		 */
		public void selectionChanged(SelectionChangedEvent event) {
			// Ideally we would verify that the current status line is indeed showing the very 
			// message we are about to remove, but the Eclipse API doesn't allow you do get the current string.
			statusLineManager.setMessage(null);
			selectionService.removeSelectionChangedListener(this);
		}
	}
}
<|MERGE_RESOLUTION|>--- conflicted
+++ resolved
@@ -1,1231 +1,1228 @@
-package org.lamport.tla.toolbox.util;
-
-import java.util.Iterator;
-import java.util.LinkedList;
-import java.util.List;
-import java.util.Map;
-
-import org.eclipse.core.commands.Command;
-import org.eclipse.core.commands.ExecutionException;
-import org.eclipse.core.commands.NotEnabledException;
-import org.eclipse.core.commands.NotHandledException;
-import org.eclipse.core.commands.ParameterizedCommand;
-import org.eclipse.core.commands.common.NotDefinedException;
-import org.eclipse.core.resources.IFile;
-import org.eclipse.core.resources.IResource;
-import org.eclipse.core.runtime.Assert;
-import org.eclipse.core.runtime.CoreException;
-import org.eclipse.core.runtime.IAdaptable;
-import org.eclipse.core.runtime.NullProgressMonitor;
-import org.eclipse.core.runtime.Platform;
-import org.eclipse.jface.action.IStatusLineManager;
-import org.eclipse.jface.dialogs.IconAndMessageDialog;
-import org.eclipse.jface.dialogs.MessageDialog;
-import org.eclipse.jface.resource.ImageDescriptor;
-import org.eclipse.jface.text.BadLocationException;
-import org.eclipse.jface.text.IDocument;
-import org.eclipse.jface.text.IRegion;
-import org.eclipse.jface.text.ITextSelection;
-import org.eclipse.jface.viewers.ISelection;
-import org.eclipse.jface.viewers.ISelectionChangedListener;
-import org.eclipse.jface.viewers.ISelectionProvider;
-import org.eclipse.jface.viewers.SelectionChangedEvent;
-import org.eclipse.jface.viewers.StructuredSelection;
-import org.eclipse.jface.viewers.Viewer;
-import org.eclipse.jface.window.IShellProvider;
-import org.eclipse.swt.SWT;
-import org.eclipse.swt.custom.BusyIndicator;
-import org.eclipse.swt.graphics.Image;
-import org.eclipse.swt.graphics.Rectangle;
-import org.eclipse.swt.widgets.Button;
-import org.eclipse.swt.widgets.Control;
-import org.eclipse.swt.widgets.Display;
-import org.eclipse.swt.widgets.FileDialog;
-import org.eclipse.swt.widgets.Shell;
-import org.eclipse.swt.widgets.Spinner;
-import org.eclipse.swt.widgets.Text;
-import org.eclipse.ui.IEditorInput;
-import org.eclipse.ui.IEditorPart;
-import org.eclipse.ui.IEditorReference;
-import org.eclipse.ui.IEditorSite;
-import org.eclipse.ui.IPerspectiveDescriptor;
-import org.eclipse.ui.IPerspectiveListener;
-import org.eclipse.ui.IViewPart;
-import org.eclipse.ui.IWorkbench;
-import org.eclipse.ui.IWorkbenchPage;
-import org.eclipse.ui.IWorkbenchPart;
-import org.eclipse.ui.IWorkbenchWindow;
-import org.eclipse.ui.PartInitException;
-import org.eclipse.ui.PlatformUI;
-import org.eclipse.ui.WorkbenchException;
-import org.eclipse.ui.commands.ICommandService;
-import org.eclipse.ui.editors.text.FileDocumentProvider;
-import org.eclipse.ui.handlers.IHandlerService;
-import org.eclipse.ui.part.FileEditorInput;
-import org.eclipse.ui.part.MultiPageEditorPart;
-import org.eclipse.ui.texteditor.ITextEditor;
-import org.lamport.tla.toolbox.Activator;
-import org.lamport.tla.toolbox.tool.ToolboxHandle;
-import org.lamport.tla.toolbox.ui.handler.OpenSpecHandler;
-import org.lamport.tla.toolbox.ui.perspective.InitialPerspective;
-import org.lamport.tla.toolbox.ui.property.GenericSelectionProvider;
-import org.lamport.tla.toolbox.ui.view.ToolboxWelcomeView;
-
-import pcal.Region;
-import pcal.TLAtoPCalMapping;
-import tla2sany.parser.SyntaxTreeNode;
-import tla2sany.semantic.LevelNode;
-import tla2sany.semantic.NonLeafProofNode;
-import tla2sany.semantic.OpDefNode;
-import tla2sany.semantic.ProofNode;
-import tla2sany.semantic.SymbolNode;
-import tla2sany.semantic.TheoremNode;
-import tla2sany.semantic.ThmOrAssumpDefNode;
-import tla2sany.st.Location;
-
-/**
- * A Helper for handling the RCP Objects like windows, editors and views
- * @version $Id$
- * @author zambrovski
- */
-public class UIHelper
-{
-
-    /**
-     * Closes all windows with a perspective
-     * 
-     * @param perspectiveId
-     *            a perspective Id pointing the perspective
-     */
-    public static void closeWindow(String perspectiveId)
-    {
-        IWorkbench workbench = Activator.getDefault().getWorkbench();
-        // hide intro
-        if (InitialPerspective.ID.equals(perspectiveId))
-        {
-            workbench.getIntroManager().closeIntro(workbench.getIntroManager().getIntro());
-        }
-
-        IWorkbenchWindow[] windows = workbench.getWorkbenchWindows();
-
-        // closing the perspective opened in a window
-        for (int i = 0; i < windows.length; i++)
-        {
-            IWorkbenchPage page = windows[i].getActivePage();
-            if (page != null && page.getPerspective() != null && perspectiveId.equals(page.getPerspective().getId()))
-            {
-                windows[i].close();
-            }
-        }
-    }
-
-    /**
-     * Opens the perspective in a new window on the right of the original window 
-     * @param perspectiveId
-     * @param input
-     * @param width - width of new window
-     * @return
-     * @deprecated
-     */
-    public static IWorkbenchWindow openPerspectiveInWindowRight(String perspectiveId, IAdaptable input, int width)
-    {
-        IWorkbench workbench = Activator.getDefault().getWorkbench();
-        Rectangle bounds = workbench.getActiveWorkbenchWindow().getShell().getBounds();
-
-        IWorkbenchWindow window = openPerspectiveInNewWindow(perspectiveId, input);
-        window.getShell().setBounds(bounds.x + bounds.width, bounds.y, width, bounds.height);
-
-        return window;
-    }
-
-    /**
-     * Opens the new window containing the new perspective
-     * 
-     * @param perspectiveId
-     *            new perspective
-     * @param input
-     *            IAdaptable, or null if no input
-     * @return IWorkbenchWindow instance
-     * 
-     */
-    public static IWorkbenchWindow openPerspectiveInNewWindow(String perspectiveId, IAdaptable input)
-    {
-        IWorkbench workbench = Activator.getDefault().getWorkbench();
-        IWorkbenchWindow window = null;
-        try
-        {
-            // avoids flicking, from implementation above
-            window = workbench.openWorkbenchWindow(perspectiveId, input);
-
-            // show intro
-            if (InitialPerspective.ID.equals(perspectiveId) && workbench.getIntroManager().hasIntro())
-            {
-                // IIntroPart intro =
-                workbench.getIntroManager().showIntro(window, true);
-            }
-
-        } catch (WorkbenchException e)
-        {
-            // TODO Auto-generated catch block
-            e.printStackTrace();
-        }
-        return window;
-    }
-
-    /**
-     * Opens a view
-     * @param viewId
-     * @return the reference to the view
-     */
-    public static IViewPart openView(String viewId)
-    {
-        IViewPart view = null;
-        try
-        {
-            IWorkbenchPage activePage = getActivePage();
-            if (activePage != null)
-            {
-                view = activePage.showView(viewId);
-            }
-        } catch (PartInitException e)
-        {
-            Activator.logError("Error opening a view " + viewId, e);
-        }
-        return view;
-    }
-
-    /**
-     * Find a view if on the page
-     * @param viewId
-     * @return
-     */
-    public static IViewPart findView(String viewId)
-    {
-        IViewPart view = null;
-        IWorkbenchPage activePage = getActivePage();
-        if (activePage != null)
-        {
-            view = activePage.findView(viewId);
-        }
-        return view;
-    }
-
-    /**
-     * Checks weather the view is shown 
-     * @param id view Id
-     * @return
-     */
-    public static boolean isViewShown(String id)
-    {
-        return (getActivePage().findView(id) == null);
-
-    }
-
-    /**
-     * Hides a view
-     * @param id Id of the view to hide
-     */
-    public static void hideView(String id)
-    {
-        IViewPart findView = getActivePage().findView(id);
-        if (findView != null)
-        {
-            getActivePage().hideView(findView);
-        }
-    }
-
-    /**
-     * Returns the perspective to its initial layout
-     * @param perspectiveId
-     */
-    public static void revertPerspecive(String perspectiveId)
-    {
-        IWorkbench workbench = Activator.getDefault().getWorkbench();
-        IPerspectiveDescriptor descriptor = workbench.getPerspectiveRegistry().findPerspectiveWithId(perspectiveId);
-        workbench.getPerspectiveRegistry().revertPerspective(descriptor);
-    }
-
-    /**
-     * Attaches the perspective listener to active window 
-     * 
-     * @param listener
-     */
-    public static void addPerspectiveListener(IPerspectiveListener listener)
-    {
-        IWorkbench workbench = Activator.getDefault().getWorkbench();
-        IWorkbenchWindow window = workbench.getActiveWorkbenchWindow();
-        window.addPerspectiveListener(listener);
-    }
-
-    /**
-     * Switch current perspective
-     * 
-     * @param perspectiveId
-     * @return
-     */
-    public static IWorkbenchPage switchPerspective(String perspectiveId)
-    {
-        Assert.isNotNull(perspectiveId, "PerspectiveId is null");
-        IWorkbench workbench = PlatformUI.getWorkbench();
-        IWorkbenchWindow window = getActiveWindow();
-        Assert.isNotNull(workbench, "Workbench is null");
-        Assert.isNotNull(window, "Window is null");
-        try
-        {
-            IWorkbenchPage page = workbench.showPerspective(perspectiveId, window);
-
-            // show intro
-            if (InitialPerspective.ID.equals(perspectiveId) && workbench.getIntroManager().hasIntro())
-            {
-                page.resetPerspective();
-                // We are no longer showing the Intro view. The following will probably
-                // be replaced by something that shows the view we want. 09 Oct 2009
-                // workbench.getIntroManager().showIntro(window, false);
-                openView(ToolboxWelcomeView.ID);
-
-            }
-
-            return page;
-        } catch (WorkbenchException e)
-        {
-            Activator.logError("Error switching a perspective to " + perspectiveId, e);
-        }
-
-        return null;
-    }
-
-    /**
-     * Retrieves the id of currently selected perspective
-     * @return
-     */
-    public static String getActivePerspectiveId()
-    {
-        return UIHelper.getActivePage().getPerspective().getId();
-    }
-
-    /**
-     * Convenience method to reduce client dependencies
-     * @param editorId
-     * @param file
-     * @return
-     */
-    public static IEditorPart openEditor(String editorId, IFile file)
-    {
-        return openEditor(editorId, new FileEditorInput(file));
-    }
-
-    /**
-     * Opens an editor in current workbench window
-     * 
-     * @param editorId
-     * @param input
-     * @return the created or reopened IEditorPart
-     */
-    public static IEditorPart openEditor(String editorId, IEditorInput input)
-    {
-		final IWorkbenchPage activePage = getActivePage();
-		if (activePage != null) {
-			try {
-
-				final IEditorPart openEditor = activePage.openEditor(input, editorId);
-				
-				// Trigger re-evaluation of the handler enablement state by
-				// cycling the activepage. Cycling the active page causes an
-				// event to be fired inside the selection service.
-				// During this time, there will be no active page!
-				getActiveWindow().setActivePage(null);
-				getActiveWindow().setActivePage(activePage);
-
-				return openEditor;
-			} catch (PartInitException e) {
-				e.printStackTrace();
-			}
-		}
-		return null;
-    }
-
-    /**
-     * Retrieves active window
-     * 
-     * @return
-     */
-    public static IWorkbenchWindow getActiveWindow()
-    {
-        return PlatformUI.getWorkbench().getActiveWorkbenchWindow();
-    }
-
-    /**
-     * Retrieves active page
-     * 
-     * @return
-     */
-    public static IWorkbenchPage getActivePage()
-    {
-        final IWorkbenchWindow window = getActiveWindow();
-        if (window == null)
-        {
-            // try to get a not null window
-            final IWorkbench workbench = PlatformUI.getWorkbench();
-            if(workbench != null) {
-            	IWorkbenchWindow[] workbenchWindows = workbench.getWorkbenchWindows();
-            	for (int i = 0; i < workbenchWindows.length; i++)
-            	{
-            		if (workbenchWindows[i] != null)
-            		{
-            			return workbenchWindows[i].getActivePage();
-            		}
-            	}
-            	return null;
-            } else {
-            	return null;
-            }
-        }
-        return window.getActivePage();
-    }
-
-    /**
-     * Retrieves the list of resources opened in editor
-     * 
-     * @return an array of paths of opened resources
-     */
-    public static String[] getOpenedResources()
-    {
-        IEditorReference[] references = getActivePage().getEditorReferences();
-        String[] openedResources = new String[references.length];
-
-        for (int i = 0; i < references.length; i++)
-        {
-            openedResources[i] = references[i].getContentDescription();
-        }
-
-        return openedResources;
-    }
-
-    /**
-     * Runs a command with parameters
-     * 
-     * Note added by LL:
-     * In case you don't have time to read the extensive comment above
-     * written by Simon, here is my attempt at a condensed version.  This
-     * method takes a commandId, which was registered in the plugin.xml file
-     * as a command for the org.eclipse.ui.commands extension, 
-     * as the name of a command, and invokes the Eclipse magic that calls
-     * the execute(...) method of the Handler class for the handler that was  
-     * associated with that command by adding it to the extension org.eclipse.ui.handlers
-     * (in some plugin.xml file) and giving it the command's Id.  (I'm surprised
-     * that Eclipse was able to do that with so few levels of indirection.)
-     * 
-     * The parameters argument seems to be used as follows for passing arguments
-     * to the execute(e) command. The caller of UIHelper.java packages the
-     * parameters as a HashMap by executing
-     * 
-     *    HashMap parameters = new HashMap();
-     *    parameters.put(ParameterNameAsAString, parameterValue);
-     *    ...
-     *    
-     * The execute(event) command fetches the parameters by executing
-     * 
-     *    ... = event.getParameter((String) ParameterNameAsString);
-     * 
-     * @param commandId
-     * @param parameters
-     * @return
-     */
-    public static Object runCommand(String commandId, Map<String, String> parameters)
-    {
-    	// Do not rely on the UI to be up and running when trying to execute a command
-		IHandlerService handlerService = (IHandlerService) PlatformUI
-				.getWorkbench().getService(IHandlerService.class);
-		ICommandService commandService = (ICommandService) PlatformUI
-				.getWorkbench().getService(ICommandService.class);
-
-        // Guard against NPEs anyway (e.g. some asynchronous jobs might try to run a
-		// command after shutdown has been called on the workbench in which case
-		// either service might be null
-		if (handlerService == null || commandService == null) {
-			Activator
-					.logInfo("No IHandlerService|ICommandService available while trying to execute a command");
-			return null;
-		}
-
-        try
-        {
-            Command command = commandService.getCommand(commandId);
-            ParameterizedCommand pCommand = ParameterizedCommand.generateCommand(command, parameters);
-            return handlerService.executeCommand(pCommand, null);
-        } catch (NotDefinedException e)
-        {
-            // TODO Auto-generated catch block
-            e.printStackTrace();
-        } catch (NotEnabledException e)
-        {
-            // TODO Auto-generated catch block
-            e.printStackTrace();
-        } catch (NotHandledException e)
-        {
-            // TODO Auto-generated catch block
-            e.printStackTrace();
-        } catch (ExecutionException e)
-        {
-            // TODO Auto-generated catch block
-            e.printStackTrace();
-        }
-
-        return null;
-    }
-
-    /**
-     * 
-     */
-    public static List<IEditorReference> checkOpenResources(String title, String message)
-    {
-        List<IEditorReference> dirtyEditors = new LinkedList<IEditorReference>();
-        IEditorReference[] references = UIHelper.getActivePage().getEditorReferences();
-        if (references != null)
-        {
-            for (int i = 0; i < references.length; i++)
-            {
-                if (references[i].isDirty())
-                {
-                    dirtyEditors.add(references[i]);
-                }
-            }
-        }
-
-        if (dirtyEditors.size() > 0)
-        {
-            boolean saveFiles = MessageDialog.openQuestion(getShell(), title, message);
-            if (saveFiles)
-            {
-                // TODO provide a way to select what to save and what to drop
-                // TODO provide a way to cancel
-                return dirtyEditors;
-            }
-        }
-
-        return new LinkedList<IEditorReference>();
-    }
-
-    /**
-     * If there are unsaved modules open, this prompts the user
-     * to save the modules with an OK/Cancel dialog. If the user
-     * selects OK, this saves the modules before returning, other wise it does not.
-     * 
-     * @return false if a dialog is opened and the user selects cancel or the user closes
-     * the dialog without pressing OK or cancel, true otherwise
-     */
-    public static boolean promptUserForDirtyModules()
-    {
-        final List<IEditorReference> dirtyEditors = new LinkedList<IEditorReference>();
-        IEditorReference[] references = UIHelper.getActivePage().getEditorReferences();
-        if (references != null)
-        {
-            for (int i = 0; i < references.length; i++)
-            {
-                try
-                {
-                    if (references[i].isDirty() && references[i].getEditorInput().getName().endsWith(".tla"))
-                    {
-                        dirtyEditors.add(references[i]);
-                    }
-                } catch (PartInitException e)
-                {
-                    Activator.logError("Error getting unsaved resources.", e);
-                }
-            }
-        }
-
-        if (dirtyEditors.size() > 0)
-        {
-
-            // opens a OK/cancel dialog
-            boolean saveFiles = MessageDialog.openConfirm(getShell(), "Modified resources",
-                    "Some resources are modified.\nDo you want to save the modified resources?");
-
-            if (saveFiles)
-            {
-                // User selected OK
-                runUISync(new Runnable() {
-
-                    public void run()
-                    {
-                        // save modified resources
-                        Iterator<IEditorReference> it = dirtyEditors.iterator();
-                        while (it.hasNext())
-                        {
-                            IEditorReference reference = it.next();
-                            IEditorPart editor = reference.getEditor(false);
-                            if (editor != null)
-                            {
-                                 editor.doSave(new NullProgressMonitor());
-                            }
-                        }
-                    }
-                });
-            }
-
-            return saveFiles;
-        }
-
-        // no dirty modules
-        // no dialog opened
-        return true;
-    }
-
-    /**
-     * Returns a possibly platform dependent {@link FileDialog} that allows the
-     * user to select a file or type in a file name.
-     * 
-     * @param shell
-     * @return
-     */
-    public static FileDialog getFileDialog(Shell shell)
-    {
-        FileDialog openFileDialog = null;
-
-        // platform dependent code
-        // on mac, we need a Save dialog in order to allow
-        // the user to type in a file name as well as select one
-        // on other platforms, an open dialog is sufficient
-        if (Platform.getOS().equals(Platform.OS_MACOSX))
-        {
-            // Mac
-            openFileDialog = new FileDialog(shell, SWT.SAVE);
-            // since this could be a save as dialog trying
-            // to act as an open dialog, the default will be
-            // to not prompt the user to overwrite a file because
-            // that would not make any sense in an open file dialog.
-            openFileDialog.setOverwrite(false);
-        } else
-        {
-            // all other operating systems
-            openFileDialog = new FileDialog(shell, SWT.OPEN);
-        }
-
-        return openFileDialog;
-    }
-
-    /**
-     * Retrieves active shell
-     * @return a parent shell of the active window
-     */
-    public static Shell getShell()
-    {
-        return getActiveWindow().getShell();
-    }
-
-    /**
-     * Added by LL on 11 June 2010.  This snippet of code
-     * was used in several places, so I turned it into a method.
-     * I have no idea exactly what it's doing.
-     * 
-     * @return The current display, whatever that means.
-     */
-    public static Display getCurrentDisplay()
-    {
-        Display display = Display.getCurrent();
-        if (display == null)
-        {
-        	// TODO fix me:
-			// Creating a new display appears to be
-			// forbidden on Mac OS x if the workbench has already been shutdown/
-			// if not called from within the main (UI) thread
-			return Display.getDefault();
-        }
-        return display;
-    }
-
-    /**
-     * Runs a task in synchronous UI thread.
-     * 
-     * See {@link Display#syncExec(Runnable)} for
-     * an explanation of what this method really does.
-     * 
-     * @param task
-     */
-    public static void runUISync(Runnable task)
-    {
-        Display display = getCurrentDisplay();
-        display.syncExec(task);
-    }
-
-    /**
-     * Runs a task in asynchronous UI thread.
-     * 
-     * See {@link Display#asyncExec(Runnable)} for
-     * an explanation of what this method really does.
-     * @param task
-     */
-    public static void runUIAsync(Runnable task)
-    {
-        Display display = getCurrentDisplay();
-        display.asyncExec(task);
-    }
-
-    /**
-     * Determines if given perspective is shown
-     * @param id
-     * @return true if the perspective with current id is shown, false otherwise
-     */
-    public static boolean isPerspectiveShown(String perspectiveId)
-    {
-        if (perspectiveId == null || perspectiveId.equals(""))
-        {
-            return false;
-        }
-        IWorkbenchWindow[] workbenchWindows = PlatformUI.getWorkbench().getWorkbenchWindows();
-        for (int i = 0; i < workbenchWindows.length; i++)
-        {
-            IPerspectiveDescriptor[] openPerspectives = workbenchWindows[i].getActivePage().getOpenPerspectives();
-            for (int j = 0; j < openPerspectives.length; j++)
-            {
-                if (perspectiveId.equals(openPerspectives[j].getId()))
-                {
-                    return true;
-                }
-            }
-        }
-        return false;
-    }
-
-    /**
-     * Registers a control to the context
-     * This can only be used within the plug-in org.lamport.tla.toolbox
-     * @param control control to register 
-     * @param localContext the context id relative to org.lamport.tla.toolbox plug-in ID 
-     * <br>
-     * Note: there should be a corresponding context ID defined in the contexts.xml defining the context for current ID. 
-     */
-    public static void setHelp(Control control, String localContext)
-    {
-        PlatformUI.getWorkbench().getHelpSystem().setHelp(control, Activator.PLUGIN_ID + "." + localContext);
-    }
-
-    /**
-     * Convenience method
-     * @see {@link Activator#imageDescriptorFromPlugin(String, String)}
-     */
-    public static ImageDescriptor imageDescriptor(String imageFilePath)
-    {
-        return Activator.imageDescriptorFromPlugin(Activator.PLUGIN_ID, imageFilePath);
-    }
-
-    /**
-     * Retrieves a shell provider of currently active shell
-     * @return
-     */
-    public static IShellProvider getShellProvider()
-    {
-        return new IShellProvider() {
-
-            public Shell getShell()
-            {
-                return UIHelper.getShell();
-            }
-        };
-    }
-
-    /**
-     * Retrieves the selection provider for files in the active editor 
-     * @return
-     */
-    public static ISelectionProvider getActiveEditorFileSelectionProvider()
-    {
-        return new GenericSelectionProvider() {
-
-            public ISelection getSelection()
-            {
-                IEditorInput input = getActiveEditor().getEditorInput();
-                if (input instanceof FileEditorInput)
-                {
-                    IFile resource = ((FileEditorInput) input).getFile();
-                    return new StructuredSelection(resource);
-                }
-                return null;
-            }
-
-            public void setSelection(ISelection selection)
-            {
-                throw new UnsupportedOperationException("This selection provider is read-only");
-            }
-
-        };
-    }
-
-    /**
-     * Retrieves the control from the viewer
-     */
-    public static Control getWidget(Object control)
-    {
-        if (control instanceof Viewer)
-        {
-            return ((Viewer) control).getControl();
-        } else if (control instanceof Text)
-        {
-            return (Text) control;
-        } else if (control instanceof Button)
-        {
-            return (Control) control;
-        } else if (control instanceof Spinner) {
-        	return (Control) control;
-        } else if (control instanceof Control) {
-        	// why not return the control when object is instanceof control?
-        	return null;
-        }
-        
-        return null;
-    }
-
-    public static void showDynamicHelp()
-    {
-        // This may take a while, so use the busy indicator
-        BusyIndicator.showWhile(null, new Runnable() {
-            public void run()
-            {
-                getActiveWindow().getWorkbench().getHelpSystem().displayDynamicHelp();
-                // the following ensure that the help view receives focus
-                // prior to adding this, it would not receive focus if
-                // it was opened into a folder or was already
-                // open in a folder in which another part had focus
-                IViewPart helpView = findView("org.eclipse.help.ui.HelpView");
-                if (helpView != null && getActiveWindow() != null && getActiveWindow().getActivePage() != null)
-                {
-                    getActiveWindow().getActivePage().activate(helpView);
-                }
-            }
-        });
-    }
-
-    /**
-     * @see UIHelper#jumpToLocation(Location, boolean)
-     */
-    public static void jumpToLocation(final Location location) {
-    	jumpToLocation(location, false);
-    }
-    
-    /**
-     * Reveals and highlights the given location in a TLA editor. Opens
-     * an editor on the module if an editor is not already open on it.
-     * 
-     * @param location
-     */
-    public static void jumpToLocation(Location location, final boolean jumpToPCal)
-    {
-        if (location != null)
-        {
-            // the source of a location is the module name
-            IResource moduleResource = ResourceHelper.getResourceByModuleName(location.source());
-            if (moduleResource != null && moduleResource.exists())
-            {
-                /*
-                 * Now, retrieve a representation of the resource
-                 * as a document. To do this, we use a FileDocumentProvider.
-                 * 
-                 * We disconnect the document provider in the finally block
-                 * for the following try block in order to avoid a memory leak.
-                 */
-                IDocument document = null;
-
-                // since we know that the editor uses file based editor representation
-                FileEditorInput fileEditorInput = new FileEditorInput((IFile) moduleResource);
-                FileDocumentProvider fileDocumentProvider = new FileDocumentProvider();
-                try
-                {
-
-                    fileDocumentProvider.connect(fileEditorInput);
-
-                    document = fileDocumentProvider.getDocument(fileEditorInput);
-                    if (document != null)
-                    {
-                        try
-                        {
-                            if (jumpToPCal) {
-								final TLAtoPCalMapping mapping = ToolboxHandle
-										.getCurrentSpec().getTpMapping(
-												location.source() + ".tla");
-								if (mapping != null) {
-									final Region pCalRegion = AdapterFactory.jumptToPCal(mapping,
-											location, document);
-									if (pCalRegion != null) {
-										location = pCalRegion.toLocation();
-<<<<<<< HEAD
-=======
-									} else {
-										setStatusLineMessage("No valid TLA to PCal mapping found for current selection");
-										return;
->>>>>>> ba7b8d2f
-									}
-								} else {
-									setStatusLineMessage("No valid TLA to PCal mapping found for current selection");
-									return;
-								}
-                            }
-                            // we now need to convert the four coordinates of the location
-                            // to an offset and length
-                            final IRegion region = AdapterFactory.locationToRegion(document, location);
-                            final int offset = region.getOffset();
-                            int length = region.getLength();
-                            
-							// Hack in locationToRegion(...) which adds 1 to the
-							// length, which has already been accounted for by
-							// the jumpToPCal code, hence subtract.
-                            if (jumpToPCal) {
-                            	length = length - 1;
-                            }
-
-                            // The following code sets editor to an existing IEditorPart
-                            // (which as of June 2010 is a TLAEditorAndPDFViewer) or,
-                            // if there is none, to a new one on the IFile representing
-                            // the module. It then sets textEditor to the ITextEditor
-                            // (which as of June 2010 is the TLAEditor of that TLAEditorAndPDFViewer)
-                            // that is the TLAEditor open on the module.
-                            IEditorPart editor = UIHelper.openEditor(OpenSpecHandler.TLA_EDITOR_CURRENT,
-                                    new FileEditorInput((IFile) moduleResource));
-
-                            if (editor != null)
-                            {
-                                ITextEditor textEditor;
-                                /*
-                                 * Try to get the text editor that contains the module.
-                                 * The module may be open in a multipage editor.
-                                 */
-                                if (editor instanceof ITextEditor)
-                                {
-                                    textEditor = (ITextEditor) editor;
-                                } else
-                                {
-                                    // As of June 2010, this clause is always executed.
-                                    // It may succeed in setting textEditor to the TLAEditor
-                                    // or it may return null. It should succeed iff
-                                    // the TLAEditor is the active editor in the
-                                    // TLAEditorAndPDFViewer.
-                                    textEditor = (ITextEditor) editor.getAdapter(ITextEditor.class);
-                                }
-
-                                // As of June 2010, the instanceof in following if condition
-                                // is always true.
-                                if (textEditor == null && editor instanceof MultiPageEditorPart)
-                                {
-                                    /*
-                                     * In this case, get all editors that are
-                                     * part of the multipage editor. Iterate through
-                                     * until a text editor is found.
-                                     */
-                                    IEditorPart[] editors = ((MultiPageEditorPart) editor).findEditors(editor
-                                            .getEditorInput());
-                                    for (int i = 0; i < editors.length; i++)
-                                    {
-                                        if (editors[i] instanceof ITextEditor)
-                                        {
-                                            textEditor = (ITextEditor) editors[i];
-                                        }
-                                    }
-                                }
-
-                                if (textEditor != null)
-                                {
-                                    // the text editor may not be active, so set it active
-                                    if (editor instanceof MultiPageEditorPart)
-                                    {
-                                        ((MultiPageEditorPart) editor).setActiveEditor(textEditor);
-                                    }
-                                    // getActivePage().activate(textEditor);
-                                    textEditor.selectAndReveal(offset, length);
-                                }
-                            }
-                        } catch (BadLocationException e)
-                        {
-                            Activator.logError("Error accessing the specified module location", e);
-                        }
-                    }
-                } catch (CoreException e1)
-                {
-                    Activator.logDebug("Error going to a module location. This is a bug.");
-                } finally
-                {
-                    /*
-                     * The document provider is not needed. Always disconnect it to avoid a memory leak.
-                     * 
-                     * Keeping it connected only seems to provide synchronization of
-                     * the document with file changes. That is not necessary in this context.
-                     */
-                    fileDocumentProvider.disconnect(fileEditorInput);
-                }
-            }
-        }
-    }
-
-    /**
-     * Calls jumpToLocation with the proper location for jumping to a
-     * SymbolNode that declares or defines a symbol.  For an OpDefNode 
-     * or ThmOrAssumpDefNode, this is not the same as the location 
-     * returned by the node's getLocation() method for two reasons:
-     * (i) it should jump to the node's source, and (ii) that location
-     * contains the entire definition.
-     *  
-     * @param node
-     * @return
-     */
-    public static void jumpToDefOrDecl(SymbolNode node)
-    {
-        Location location;
-        if (node instanceof OpDefNode)
-        {
-            location = ((SyntaxTreeNode) ((OpDefNode) node).getSource().getTreeNode()).getHeirs()[0].getLocation();
-        } else if (node instanceof ThmOrAssumpDefNode)
-        {
-            location = ((SyntaxTreeNode) ((ThmOrAssumpDefNode) node).getSource().getTreeNode()).getHeirs()[1]
-                    .getLocation();
-        } else
-        {
-            location = node.getLocation();
-        }
-        jumpToLocation(location);
-    }
-
-    /**
-     * For all {@link TheoremNode} in the tree rooted at theoremNode,
-     * this returns the {@link TheoremNode} that is first on the line
-     * containing the caret, or null if none satisfy that criteria.
-     * 
-     * @param theoremNode
-     * @return
-     */
-    public static TheoremNode getThmNodeStepWithCaret(TheoremNode theoremNode, int caretOffset, IDocument document)
-    {
-        try
-        {
-            /*
-             * Get the location of the step.
-             * 
-             * theoremNode.getTheorem() returns the node
-             * corresponding to the statement of the step (or theorem).
-             * 
-             * Return theoremNode if the caret is on any of the lines
-             * from the first line of the theoremNode to the
-             * last line of the statement of the node.
-             * 
-             * If the caret is not on any of those lines, then
-             * recursively search for a substep containing the caret.
-             */
-
-            int nodeBeginLine = theoremNode.getLocation().beginLine();
-
-            int nodeEndLine = theoremNode.getTheorem().getLocation().endLine();
-            /*
-             * IDocument lines are 0-based and SANY Location lines
-             * are 1-based.
-             */
-            int caretLine = document.getLineOfOffset(caretOffset) + 1;
-            // IRegion stepRegion = AdapterFactory.locationToRegion(document, stepLoc);
-
-            if (nodeBeginLine <= caretLine && nodeEndLine >= caretLine/*stepRegion.getOffset() <= caretOffset && stepRegion.getOffset() + stepRegion.getLength() >= caretOffset*/)
-            {
-                return theoremNode;
-            }
-
-            /*
-             * Theorem node does not contain the caret.
-             * Recursively try to find a sub-step containing
-             * the caret if the proof contains the caret.
-             */
-            ProofNode proof = theoremNode.getProof();
-            if (proof != null)
-            {
-                Location proofLoc = proof.getLocation();
-                if (caretLine >= proofLoc.beginLine() && caretLine <= proofLoc.endLine())
-                {
-                    if (proof instanceof NonLeafProofNode)
-                    {
-                        NonLeafProofNode nonLeafProof = (NonLeafProofNode) proof;
-                        LevelNode[] steps = nonLeafProof.getSteps();
-
-                        /*
-                         * From the documentation of NonLeafProofNode,
-                         * a step can be one of four types:
-                         * 
-                         * DefStepNode
-                         * UseOrHideNode
-                         * InstanceNode
-                         * TheoremNode
-                         * 
-                         * Only TheoremNode can have a proof. Recursively compute
-                         * the proof positions for those steps.
-                         */
-                        for (int i = 0; i < steps.length; i++)
-                        {
-                            if (steps[i] instanceof TheoremNode)
-                            {
-                                TheoremNode node = getThmNodeStepWithCaret((TheoremNode) steps[i], caretOffset,
-                                        document);
-                                if (node != null)
-                                {
-                                    return node;
-                                }
-                            }
-                        }
-                    }
-                }
-            }
-
-        } catch (BadLocationException e)
-        {
-            Activator.logError("Error finding step containing caret.", e);
-        }
-        return null;
-    }
-
-    public static void jumpToSelection(String fileName, ITextSelection its)
-    {
-        IResource moduleResource = ResourceHelper.getResourceByModuleName(fileName.substring(0, fileName.indexOf('.')));
-        if (moduleResource != null && moduleResource.exists())
-        {
-            IEditorPart editor = UIHelper.openEditor(OpenSpecHandler.TLA_EDITOR_CURRENT, new FileEditorInput(
-                    (IFile) moduleResource));
-
-            if (editor != null)
-            {
-                ITextEditor textEditor;
-                /*
-                 * Try to get the text editor that contains the module.
-                 * The module may be open in a multipage editor.
-                 */
-                if (editor instanceof ITextEditor)
-                {
-                    textEditor = (ITextEditor) editor;
-                } else
-                {
-                    textEditor = (ITextEditor) editor.getAdapter(ITextEditor.class);
-                }
-
-                if (editor instanceof MultiPageEditorPart)
-                {
-                    /*
-                     * In this case, get all editors that are
-                     * part of the multipage editor. Iterate through
-                     * until a text editor is found.
-                     */
-                    IEditorPart[] editors = ((MultiPageEditorPart) editor).findEditors(editor.getEditorInput());
-                    for (int i = 0; i < editors.length; i++)
-                    {
-                        if (editors[i] instanceof ITextEditor)
-                        {
-                            textEditor = (ITextEditor) editors[i];
-                        }
-                    }
-                }
-
-                if (textEditor != null)
-                {
-                    // the text editor may not be active, so set it active
-                    if (editor instanceof MultiPageEditorPart)
-                    {
-                        ((MultiPageEditorPart) editor).setActiveEditor(textEditor);
-                    }
-                    // getActivePage().activate(textEditor);
-                    textEditor.selectAndReveal(its.getOffset(), its.getLength());
-                }
-            }
-        }
-    }
-
-    /**
-     * This method returns a built in SWT image. This method
-     * was mostly copied directly from {@link IconAndMessageDialog}.
-     * The argument should be an icon constant defined in
-     * {@link SWT}. These constants begin with "ICON".
-     * This method returns null if the argument
-     * is not such a constant or if the platform does not define
-     * and image corresponding to that constant. I would assume you figure
-     * that one out by trial and error.
-     * 
-     * @param imageID
-     * @return
-     */
-    public static Image getSWTImage(final int imageID)
-    {
-
-        Shell shell = getShell();
-        final Display display;
-        if (shell == null || shell.isDisposed())
-        {
-            display = Display.getCurrent();
-        } else
-        {
-            display = shell.getDisplay();
-        }
-
-        final Image[] image = new Image[1];
-        display.syncExec(new Runnable() {
-            public void run()
-            {
-                image[0] = display.getSystemImage(imageID);
-            }
-        });
-
-        return image[0];
-
-    }
-
-	/**
-	 * @return The currently active editor
-	 */
-	public static IEditorPart getActiveEditor() {
-		return getActivePage().getActiveEditor();
-	}
-	
-	/**
-	 * Tries to set the given message on the workbench's status line. This is a
-	 * best effort method which fails to set the status line if there is no
-	 * active editor present from where the statuslinemanager can be looked up.
-	 * 
-	 * @param msg
-	 *            The message to be shown on the status line
-	 */
-	public static void setStatusLineMessage(final String msg) {
-		IStatusLineManager statusLineManager = null;
-		ISelectionProvider selectionService = null;
-		
-		// First try to get the StatusLineManager from the IViewPart and only
-		// resort back to the editor if a view isn't active right now.
-		final IWorkbenchPart workbenchPart = getActiveWindow().getActivePage().getActivePart();
-		if (workbenchPart instanceof IViewPart) {
-			final IViewPart viewPart = (IViewPart) workbenchPart;
-			statusLineManager = viewPart.getViewSite().getActionBars().getStatusLineManager();
-			selectionService = viewPart.getViewSite().getSelectionProvider();
-		} else if (getActiveEditor() != null) {
-			final IEditorSite editorSite = getActiveEditor().getEditorSite();
-			statusLineManager = editorSite.getActionBars().getStatusLineManager();
-			selectionService = editorSite.getSelectionProvider();
-		}
-
-		if (statusLineManager != null && selectionService != null) {
-			statusLineManager.setMessage(msg);
-			selectionService.addSelectionChangedListener(new StatusLineMessageEraser(statusLineManager, selectionService));
-		}
-	}
-
-	/**
-	 * An StatusLineMessageEraser is a {@link ISelectionChangedListener} that removes a status line message.
-	 */
-	private static class StatusLineMessageEraser implements ISelectionChangedListener {
-
-		private final IStatusLineManager statusLineManager;
-		private final ISelectionProvider selectionService;
-
-		private StatusLineMessageEraser(final IStatusLineManager statusLineManager, ISelectionProvider ss) {
-			this.statusLineManager = statusLineManager;
-			this.selectionService = ss;
-		}
-
-		/* (non-Javadoc)
-		 * @see org.eclipse.jface.viewers.ISelectionChangedListener#selectionChanged(org.eclipse.jface.viewers.SelectionChangedEvent)
-		 */
-		public void selectionChanged(SelectionChangedEvent event) {
-			// Ideally we would verify that the current status line is indeed showing the very 
-			// message we are about to remove, but the Eclipse API doesn't allow you do get the current string.
-			statusLineManager.setMessage(null);
-			selectionService.removeSelectionChangedListener(this);
-		}
-	}
-}
+package org.lamport.tla.toolbox.util;
+
+import java.util.Iterator;
+import java.util.LinkedList;
+import java.util.List;
+import java.util.Map;
+
+import org.eclipse.core.commands.Command;
+import org.eclipse.core.commands.ExecutionException;
+import org.eclipse.core.commands.NotEnabledException;
+import org.eclipse.core.commands.NotHandledException;
+import org.eclipse.core.commands.ParameterizedCommand;
+import org.eclipse.core.commands.common.NotDefinedException;
+import org.eclipse.core.resources.IFile;
+import org.eclipse.core.resources.IResource;
+import org.eclipse.core.runtime.Assert;
+import org.eclipse.core.runtime.CoreException;
+import org.eclipse.core.runtime.IAdaptable;
+import org.eclipse.core.runtime.NullProgressMonitor;
+import org.eclipse.core.runtime.Platform;
+import org.eclipse.jface.action.IStatusLineManager;
+import org.eclipse.jface.dialogs.IconAndMessageDialog;
+import org.eclipse.jface.dialogs.MessageDialog;
+import org.eclipse.jface.resource.ImageDescriptor;
+import org.eclipse.jface.text.BadLocationException;
+import org.eclipse.jface.text.IDocument;
+import org.eclipse.jface.text.IRegion;
+import org.eclipse.jface.text.ITextSelection;
+import org.eclipse.jface.viewers.ISelection;
+import org.eclipse.jface.viewers.ISelectionChangedListener;
+import org.eclipse.jface.viewers.ISelectionProvider;
+import org.eclipse.jface.viewers.SelectionChangedEvent;
+import org.eclipse.jface.viewers.StructuredSelection;
+import org.eclipse.jface.viewers.Viewer;
+import org.eclipse.jface.window.IShellProvider;
+import org.eclipse.swt.SWT;
+import org.eclipse.swt.custom.BusyIndicator;
+import org.eclipse.swt.graphics.Image;
+import org.eclipse.swt.graphics.Rectangle;
+import org.eclipse.swt.widgets.Button;
+import org.eclipse.swt.widgets.Control;
+import org.eclipse.swt.widgets.Display;
+import org.eclipse.swt.widgets.FileDialog;
+import org.eclipse.swt.widgets.Shell;
+import org.eclipse.swt.widgets.Spinner;
+import org.eclipse.swt.widgets.Text;
+import org.eclipse.ui.IEditorInput;
+import org.eclipse.ui.IEditorPart;
+import org.eclipse.ui.IEditorReference;
+import org.eclipse.ui.IEditorSite;
+import org.eclipse.ui.IPerspectiveDescriptor;
+import org.eclipse.ui.IPerspectiveListener;
+import org.eclipse.ui.IViewPart;
+import org.eclipse.ui.IWorkbench;
+import org.eclipse.ui.IWorkbenchPage;
+import org.eclipse.ui.IWorkbenchPart;
+import org.eclipse.ui.IWorkbenchWindow;
+import org.eclipse.ui.PartInitException;
+import org.eclipse.ui.PlatformUI;
+import org.eclipse.ui.WorkbenchException;
+import org.eclipse.ui.commands.ICommandService;
+import org.eclipse.ui.editors.text.FileDocumentProvider;
+import org.eclipse.ui.handlers.IHandlerService;
+import org.eclipse.ui.part.FileEditorInput;
+import org.eclipse.ui.part.MultiPageEditorPart;
+import org.eclipse.ui.texteditor.ITextEditor;
+import org.lamport.tla.toolbox.Activator;
+import org.lamport.tla.toolbox.tool.ToolboxHandle;
+import org.lamport.tla.toolbox.ui.handler.OpenSpecHandler;
+import org.lamport.tla.toolbox.ui.perspective.InitialPerspective;
+import org.lamport.tla.toolbox.ui.property.GenericSelectionProvider;
+import org.lamport.tla.toolbox.ui.view.ToolboxWelcomeView;
+
+import pcal.Region;
+import pcal.TLAtoPCalMapping;
+import tla2sany.parser.SyntaxTreeNode;
+import tla2sany.semantic.LevelNode;
+import tla2sany.semantic.NonLeafProofNode;
+import tla2sany.semantic.OpDefNode;
+import tla2sany.semantic.ProofNode;
+import tla2sany.semantic.SymbolNode;
+import tla2sany.semantic.TheoremNode;
+import tla2sany.semantic.ThmOrAssumpDefNode;
+import tla2sany.st.Location;
+
+/**
+ * A Helper for handling the RCP Objects like windows, editors and views
+ * @version $Id$
+ * @author zambrovski
+ */
+public class UIHelper
+{
+
+    /**
+     * Closes all windows with a perspective
+     * 
+     * @param perspectiveId
+     *            a perspective Id pointing the perspective
+     */
+    public static void closeWindow(String perspectiveId)
+    {
+        IWorkbench workbench = Activator.getDefault().getWorkbench();
+        // hide intro
+        if (InitialPerspective.ID.equals(perspectiveId))
+        {
+            workbench.getIntroManager().closeIntro(workbench.getIntroManager().getIntro());
+        }
+
+        IWorkbenchWindow[] windows = workbench.getWorkbenchWindows();
+
+        // closing the perspective opened in a window
+        for (int i = 0; i < windows.length; i++)
+        {
+            IWorkbenchPage page = windows[i].getActivePage();
+            if (page != null && page.getPerspective() != null && perspectiveId.equals(page.getPerspective().getId()))
+            {
+                windows[i].close();
+            }
+        }
+    }
+
+    /**
+     * Opens the perspective in a new window on the right of the original window 
+     * @param perspectiveId
+     * @param input
+     * @param width - width of new window
+     * @return
+     * @deprecated
+     */
+    public static IWorkbenchWindow openPerspectiveInWindowRight(String perspectiveId, IAdaptable input, int width)
+    {
+        IWorkbench workbench = Activator.getDefault().getWorkbench();
+        Rectangle bounds = workbench.getActiveWorkbenchWindow().getShell().getBounds();
+
+        IWorkbenchWindow window = openPerspectiveInNewWindow(perspectiveId, input);
+        window.getShell().setBounds(bounds.x + bounds.width, bounds.y, width, bounds.height);
+
+        return window;
+    }
+
+    /**
+     * Opens the new window containing the new perspective
+     * 
+     * @param perspectiveId
+     *            new perspective
+     * @param input
+     *            IAdaptable, or null if no input
+     * @return IWorkbenchWindow instance
+     * 
+     */
+    public static IWorkbenchWindow openPerspectiveInNewWindow(String perspectiveId, IAdaptable input)
+    {
+        IWorkbench workbench = Activator.getDefault().getWorkbench();
+        IWorkbenchWindow window = null;
+        try
+        {
+            // avoids flicking, from implementation above
+            window = workbench.openWorkbenchWindow(perspectiveId, input);
+
+            // show intro
+            if (InitialPerspective.ID.equals(perspectiveId) && workbench.getIntroManager().hasIntro())
+            {
+                // IIntroPart intro =
+                workbench.getIntroManager().showIntro(window, true);
+            }
+
+        } catch (WorkbenchException e)
+        {
+            // TODO Auto-generated catch block
+            e.printStackTrace();
+        }
+        return window;
+    }
+
+    /**
+     * Opens a view
+     * @param viewId
+     * @return the reference to the view
+     */
+    public static IViewPart openView(String viewId)
+    {
+        IViewPart view = null;
+        try
+        {
+            IWorkbenchPage activePage = getActivePage();
+            if (activePage != null)
+            {
+                view = activePage.showView(viewId);
+            }
+        } catch (PartInitException e)
+        {
+            Activator.logError("Error opening a view " + viewId, e);
+        }
+        return view;
+    }
+
+    /**
+     * Find a view if on the page
+     * @param viewId
+     * @return
+     */
+    public static IViewPart findView(String viewId)
+    {
+        IViewPart view = null;
+        IWorkbenchPage activePage = getActivePage();
+        if (activePage != null)
+        {
+            view = activePage.findView(viewId);
+        }
+        return view;
+    }
+
+    /**
+     * Checks weather the view is shown 
+     * @param id view Id
+     * @return
+     */
+    public static boolean isViewShown(String id)
+    {
+        return (getActivePage().findView(id) == null);
+
+    }
+
+    /**
+     * Hides a view
+     * @param id Id of the view to hide
+     */
+    public static void hideView(String id)
+    {
+        IViewPart findView = getActivePage().findView(id);
+        if (findView != null)
+        {
+            getActivePage().hideView(findView);
+        }
+    }
+
+    /**
+     * Returns the perspective to its initial layout
+     * @param perspectiveId
+     */
+    public static void revertPerspecive(String perspectiveId)
+    {
+        IWorkbench workbench = Activator.getDefault().getWorkbench();
+        IPerspectiveDescriptor descriptor = workbench.getPerspectiveRegistry().findPerspectiveWithId(perspectiveId);
+        workbench.getPerspectiveRegistry().revertPerspective(descriptor);
+    }
+
+    /**
+     * Attaches the perspective listener to active window 
+     * 
+     * @param listener
+     */
+    public static void addPerspectiveListener(IPerspectiveListener listener)
+    {
+        IWorkbench workbench = Activator.getDefault().getWorkbench();
+        IWorkbenchWindow window = workbench.getActiveWorkbenchWindow();
+        window.addPerspectiveListener(listener);
+    }
+
+    /**
+     * Switch current perspective
+     * 
+     * @param perspectiveId
+     * @return
+     */
+    public static IWorkbenchPage switchPerspective(String perspectiveId)
+    {
+        Assert.isNotNull(perspectiveId, "PerspectiveId is null");
+        IWorkbench workbench = PlatformUI.getWorkbench();
+        IWorkbenchWindow window = getActiveWindow();
+        Assert.isNotNull(workbench, "Workbench is null");
+        Assert.isNotNull(window, "Window is null");
+        try
+        {
+            IWorkbenchPage page = workbench.showPerspective(perspectiveId, window);
+
+            // show intro
+            if (InitialPerspective.ID.equals(perspectiveId) && workbench.getIntroManager().hasIntro())
+            {
+                page.resetPerspective();
+                // We are no longer showing the Intro view. The following will probably
+                // be replaced by something that shows the view we want. 09 Oct 2009
+                // workbench.getIntroManager().showIntro(window, false);
+                openView(ToolboxWelcomeView.ID);
+
+            }
+
+            return page;
+        } catch (WorkbenchException e)
+        {
+            Activator.logError("Error switching a perspective to " + perspectiveId, e);
+        }
+
+        return null;
+    }
+
+    /**
+     * Retrieves the id of currently selected perspective
+     * @return
+     */
+    public static String getActivePerspectiveId()
+    {
+        return UIHelper.getActivePage().getPerspective().getId();
+    }
+
+    /**
+     * Convenience method to reduce client dependencies
+     * @param editorId
+     * @param file
+     * @return
+     */
+    public static IEditorPart openEditor(String editorId, IFile file)
+    {
+        return openEditor(editorId, new FileEditorInput(file));
+    }
+
+    /**
+     * Opens an editor in current workbench window
+     * 
+     * @param editorId
+     * @param input
+     * @return the created or reopened IEditorPart
+     */
+    public static IEditorPart openEditor(String editorId, IEditorInput input)
+    {
+		final IWorkbenchPage activePage = getActivePage();
+		if (activePage != null) {
+			try {
+
+				final IEditorPart openEditor = activePage.openEditor(input, editorId);
+				
+				// Trigger re-evaluation of the handler enablement state by
+				// cycling the activepage. Cycling the active page causes an
+				// event to be fired inside the selection service.
+				// During this time, there will be no active page!
+				getActiveWindow().setActivePage(null);
+				getActiveWindow().setActivePage(activePage);
+
+				return openEditor;
+			} catch (PartInitException e) {
+				e.printStackTrace();
+			}
+		}
+		return null;
+    }
+
+    /**
+     * Retrieves active window
+     * 
+     * @return
+     */
+    public static IWorkbenchWindow getActiveWindow()
+    {
+        return PlatformUI.getWorkbench().getActiveWorkbenchWindow();
+    }
+
+    /**
+     * Retrieves active page
+     * 
+     * @return
+     */
+    public static IWorkbenchPage getActivePage()
+    {
+        final IWorkbenchWindow window = getActiveWindow();
+        if (window == null)
+        {
+            // try to get a not null window
+            final IWorkbench workbench = PlatformUI.getWorkbench();
+            if(workbench != null) {
+            	IWorkbenchWindow[] workbenchWindows = workbench.getWorkbenchWindows();
+            	for (int i = 0; i < workbenchWindows.length; i++)
+            	{
+            		if (workbenchWindows[i] != null)
+            		{
+            			return workbenchWindows[i].getActivePage();
+            		}
+            	}
+            	return null;
+            } else {
+            	return null;
+            }
+        }
+        return window.getActivePage();
+    }
+
+    /**
+     * Retrieves the list of resources opened in editor
+     * 
+     * @return an array of paths of opened resources
+     */
+    public static String[] getOpenedResources()
+    {
+        IEditorReference[] references = getActivePage().getEditorReferences();
+        String[] openedResources = new String[references.length];
+
+        for (int i = 0; i < references.length; i++)
+        {
+            openedResources[i] = references[i].getContentDescription();
+        }
+
+        return openedResources;
+    }
+
+    /**
+     * Runs a command with parameters
+     * 
+     * Note added by LL:
+     * In case you don't have time to read the extensive comment above
+     * written by Simon, here is my attempt at a condensed version.  This
+     * method takes a commandId, which was registered in the plugin.xml file
+     * as a command for the org.eclipse.ui.commands extension, 
+     * as the name of a command, and invokes the Eclipse magic that calls
+     * the execute(...) method of the Handler class for the handler that was  
+     * associated with that command by adding it to the extension org.eclipse.ui.handlers
+     * (in some plugin.xml file) and giving it the command's Id.  (I'm surprised
+     * that Eclipse was able to do that with so few levels of indirection.)
+     * 
+     * The parameters argument seems to be used as follows for passing arguments
+     * to the execute(e) command. The caller of UIHelper.java packages the
+     * parameters as a HashMap by executing
+     * 
+     *    HashMap parameters = new HashMap();
+     *    parameters.put(ParameterNameAsAString, parameterValue);
+     *    ...
+     *    
+     * The execute(event) command fetches the parameters by executing
+     * 
+     *    ... = event.getParameter((String) ParameterNameAsString);
+     * 
+     * @param commandId
+     * @param parameters
+     * @return
+     */
+    public static Object runCommand(String commandId, Map<String, String> parameters)
+    {
+    	// Do not rely on the UI to be up and running when trying to execute a command
+		IHandlerService handlerService = (IHandlerService) PlatformUI
+				.getWorkbench().getService(IHandlerService.class);
+		ICommandService commandService = (ICommandService) PlatformUI
+				.getWorkbench().getService(ICommandService.class);
+
+        // Guard against NPEs anyway (e.g. some asynchronous jobs might try to run a
+		// command after shutdown has been called on the workbench in which case
+		// either service might be null
+		if (handlerService == null || commandService == null) {
+			Activator
+					.logInfo("No IHandlerService|ICommandService available while trying to execute a command");
+			return null;
+		}
+
+        try
+        {
+            Command command = commandService.getCommand(commandId);
+            ParameterizedCommand pCommand = ParameterizedCommand.generateCommand(command, parameters);
+            return handlerService.executeCommand(pCommand, null);
+        } catch (NotDefinedException e)
+        {
+            // TODO Auto-generated catch block
+            e.printStackTrace();
+        } catch (NotEnabledException e)
+        {
+            // TODO Auto-generated catch block
+            e.printStackTrace();
+        } catch (NotHandledException e)
+        {
+            // TODO Auto-generated catch block
+            e.printStackTrace();
+        } catch (ExecutionException e)
+        {
+            // TODO Auto-generated catch block
+            e.printStackTrace();
+        }
+
+        return null;
+    }
+
+    /**
+     * 
+     */
+    public static List<IEditorReference> checkOpenResources(String title, String message)
+    {
+        List<IEditorReference> dirtyEditors = new LinkedList<IEditorReference>();
+        IEditorReference[] references = UIHelper.getActivePage().getEditorReferences();
+        if (references != null)
+        {
+            for (int i = 0; i < references.length; i++)
+            {
+                if (references[i].isDirty())
+                {
+                    dirtyEditors.add(references[i]);
+                }
+            }
+        }
+
+        if (dirtyEditors.size() > 0)
+        {
+            boolean saveFiles = MessageDialog.openQuestion(getShell(), title, message);
+            if (saveFiles)
+            {
+                // TODO provide a way to select what to save and what to drop
+                // TODO provide a way to cancel
+                return dirtyEditors;
+            }
+        }
+
+        return new LinkedList<IEditorReference>();
+    }
+
+    /**
+     * If there are unsaved modules open, this prompts the user
+     * to save the modules with an OK/Cancel dialog. If the user
+     * selects OK, this saves the modules before returning, other wise it does not.
+     * 
+     * @return false if a dialog is opened and the user selects cancel or the user closes
+     * the dialog without pressing OK or cancel, true otherwise
+     */
+    public static boolean promptUserForDirtyModules()
+    {
+        final List<IEditorReference> dirtyEditors = new LinkedList<IEditorReference>();
+        IEditorReference[] references = UIHelper.getActivePage().getEditorReferences();
+        if (references != null)
+        {
+            for (int i = 0; i < references.length; i++)
+            {
+                try
+                {
+                    if (references[i].isDirty() && references[i].getEditorInput().getName().endsWith(".tla"))
+                    {
+                        dirtyEditors.add(references[i]);
+                    }
+                } catch (PartInitException e)
+                {
+                    Activator.logError("Error getting unsaved resources.", e);
+                }
+            }
+        }
+
+        if (dirtyEditors.size() > 0)
+        {
+
+            // opens a OK/cancel dialog
+            boolean saveFiles = MessageDialog.openConfirm(getShell(), "Modified resources",
+                    "Some resources are modified.\nDo you want to save the modified resources?");
+
+            if (saveFiles)
+            {
+                // User selected OK
+                runUISync(new Runnable() {
+
+                    public void run()
+                    {
+                        // save modified resources
+                        Iterator<IEditorReference> it = dirtyEditors.iterator();
+                        while (it.hasNext())
+                        {
+                            IEditorReference reference = it.next();
+                            IEditorPart editor = reference.getEditor(false);
+                            if (editor != null)
+                            {
+                                 editor.doSave(new NullProgressMonitor());
+                            }
+                        }
+                    }
+                });
+            }
+
+            return saveFiles;
+        }
+
+        // no dirty modules
+        // no dialog opened
+        return true;
+    }
+
+    /**
+     * Returns a possibly platform dependent {@link FileDialog} that allows the
+     * user to select a file or type in a file name.
+     * 
+     * @param shell
+     * @return
+     */
+    public static FileDialog getFileDialog(Shell shell)
+    {
+        FileDialog openFileDialog = null;
+
+        // platform dependent code
+        // on mac, we need a Save dialog in order to allow
+        // the user to type in a file name as well as select one
+        // on other platforms, an open dialog is sufficient
+        if (Platform.getOS().equals(Platform.OS_MACOSX))
+        {
+            // Mac
+            openFileDialog = new FileDialog(shell, SWT.SAVE);
+            // since this could be a save as dialog trying
+            // to act as an open dialog, the default will be
+            // to not prompt the user to overwrite a file because
+            // that would not make any sense in an open file dialog.
+            openFileDialog.setOverwrite(false);
+        } else
+        {
+            // all other operating systems
+            openFileDialog = new FileDialog(shell, SWT.OPEN);
+        }
+
+        return openFileDialog;
+    }
+
+    /**
+     * Retrieves active shell
+     * @return a parent shell of the active window
+     */
+    public static Shell getShell()
+    {
+        return getActiveWindow().getShell();
+    }
+
+    /**
+     * Added by LL on 11 June 2010.  This snippet of code
+     * was used in several places, so I turned it into a method.
+     * I have no idea exactly what it's doing.
+     * 
+     * @return The current display, whatever that means.
+     */
+    public static Display getCurrentDisplay()
+    {
+        Display display = Display.getCurrent();
+        if (display == null)
+        {
+        	// TODO fix me:
+			// Creating a new display appears to be
+			// forbidden on Mac OS x if the workbench has already been shutdown/
+			// if not called from within the main (UI) thread
+			return Display.getDefault();
+        }
+        return display;
+    }
+
+    /**
+     * Runs a task in synchronous UI thread.
+     * 
+     * See {@link Display#syncExec(Runnable)} for
+     * an explanation of what this method really does.
+     * 
+     * @param task
+     */
+    public static void runUISync(Runnable task)
+    {
+        Display display = getCurrentDisplay();
+        display.syncExec(task);
+    }
+
+    /**
+     * Runs a task in asynchronous UI thread.
+     * 
+     * See {@link Display#asyncExec(Runnable)} for
+     * an explanation of what this method really does.
+     * @param task
+     */
+    public static void runUIAsync(Runnable task)
+    {
+        Display display = getCurrentDisplay();
+        display.asyncExec(task);
+    }
+
+    /**
+     * Determines if given perspective is shown
+     * @param id
+     * @return true if the perspective with current id is shown, false otherwise
+     */
+    public static boolean isPerspectiveShown(String perspectiveId)
+    {
+        if (perspectiveId == null || perspectiveId.equals(""))
+        {
+            return false;
+        }
+        IWorkbenchWindow[] workbenchWindows = PlatformUI.getWorkbench().getWorkbenchWindows();
+        for (int i = 0; i < workbenchWindows.length; i++)
+        {
+            IPerspectiveDescriptor[] openPerspectives = workbenchWindows[i].getActivePage().getOpenPerspectives();
+            for (int j = 0; j < openPerspectives.length; j++)
+            {
+                if (perspectiveId.equals(openPerspectives[j].getId()))
+                {
+                    return true;
+                }
+            }
+        }
+        return false;
+    }
+
+    /**
+     * Registers a control to the context
+     * This can only be used within the plug-in org.lamport.tla.toolbox
+     * @param control control to register 
+     * @param localContext the context id relative to org.lamport.tla.toolbox plug-in ID 
+     * <br>
+     * Note: there should be a corresponding context ID defined in the contexts.xml defining the context for current ID. 
+     */
+    public static void setHelp(Control control, String localContext)
+    {
+        PlatformUI.getWorkbench().getHelpSystem().setHelp(control, Activator.PLUGIN_ID + "." + localContext);
+    }
+
+    /**
+     * Convenience method
+     * @see {@link Activator#imageDescriptorFromPlugin(String, String)}
+     */
+    public static ImageDescriptor imageDescriptor(String imageFilePath)
+    {
+        return Activator.imageDescriptorFromPlugin(Activator.PLUGIN_ID, imageFilePath);
+    }
+
+    /**
+     * Retrieves a shell provider of currently active shell
+     * @return
+     */
+    public static IShellProvider getShellProvider()
+    {
+        return new IShellProvider() {
+
+            public Shell getShell()
+            {
+                return UIHelper.getShell();
+            }
+        };
+    }
+
+    /**
+     * Retrieves the selection provider for files in the active editor 
+     * @return
+     */
+    public static ISelectionProvider getActiveEditorFileSelectionProvider()
+    {
+        return new GenericSelectionProvider() {
+
+            public ISelection getSelection()
+            {
+                IEditorInput input = getActiveEditor().getEditorInput();
+                if (input instanceof FileEditorInput)
+                {
+                    IFile resource = ((FileEditorInput) input).getFile();
+                    return new StructuredSelection(resource);
+                }
+                return null;
+            }
+
+            public void setSelection(ISelection selection)
+            {
+                throw new UnsupportedOperationException("This selection provider is read-only");
+            }
+
+        };
+    }
+
+    /**
+     * Retrieves the control from the viewer
+     */
+    public static Control getWidget(Object control)
+    {
+        if (control instanceof Viewer)
+        {
+            return ((Viewer) control).getControl();
+        } else if (control instanceof Text)
+        {
+            return (Text) control;
+        } else if (control instanceof Button)
+        {
+            return (Control) control;
+        } else if (control instanceof Spinner) {
+        	return (Control) control;
+        } else if (control instanceof Control) {
+        	// why not return the control when object is instanceof control?
+        	return null;
+        }
+        
+        return null;
+    }
+
+    public static void showDynamicHelp()
+    {
+        // This may take a while, so use the busy indicator
+        BusyIndicator.showWhile(null, new Runnable() {
+            public void run()
+            {
+                getActiveWindow().getWorkbench().getHelpSystem().displayDynamicHelp();
+                // the following ensure that the help view receives focus
+                // prior to adding this, it would not receive focus if
+                // it was opened into a folder or was already
+                // open in a folder in which another part had focus
+                IViewPart helpView = findView("org.eclipse.help.ui.HelpView");
+                if (helpView != null && getActiveWindow() != null && getActiveWindow().getActivePage() != null)
+                {
+                    getActiveWindow().getActivePage().activate(helpView);
+                }
+            }
+        });
+    }
+
+    /**
+     * @see UIHelper#jumpToLocation(Location, boolean)
+     */
+    public static void jumpToLocation(final Location location) {
+    	jumpToLocation(location, false);
+    }
+    
+    /**
+     * Reveals and highlights the given location in a TLA editor. Opens
+     * an editor on the module if an editor is not already open on it.
+     * 
+     * @param location
+     */
+    public static void jumpToLocation(Location location, final boolean jumpToPCal)
+    {
+        if (location != null)
+        {
+            // the source of a location is the module name
+            IResource moduleResource = ResourceHelper.getResourceByModuleName(location.source());
+            if (moduleResource != null && moduleResource.exists())
+            {
+                /*
+                 * Now, retrieve a representation of the resource
+                 * as a document. To do this, we use a FileDocumentProvider.
+                 * 
+                 * We disconnect the document provider in the finally block
+                 * for the following try block in order to avoid a memory leak.
+                 */
+                IDocument document = null;
+
+                // since we know that the editor uses file based editor representation
+                FileEditorInput fileEditorInput = new FileEditorInput((IFile) moduleResource);
+                FileDocumentProvider fileDocumentProvider = new FileDocumentProvider();
+                try
+                {
+
+                    fileDocumentProvider.connect(fileEditorInput);
+
+                    document = fileDocumentProvider.getDocument(fileEditorInput);
+                    if (document != null)
+                    {
+                        try
+                        {
+                            if (jumpToPCal) {
+								final TLAtoPCalMapping mapping = ToolboxHandle
+										.getCurrentSpec().getTpMapping(
+												location.source() + ".tla");
+								if (mapping != null) {
+									final Region pCalRegion = AdapterFactory.jumptToPCal(mapping,
+											location, document);
+									if (pCalRegion != null) {
+										location = pCalRegion.toLocation();
+									} else {
+										setStatusLineMessage("No valid TLA to PCal mapping found for current selection");
+										return;
+									}
+								} else {
+									setStatusLineMessage("No valid TLA to PCal mapping found for current selection");
+									return;
+								}
+                            }
+                            // we now need to convert the four coordinates of the location
+                            // to an offset and length
+                            final IRegion region = AdapterFactory.locationToRegion(document, location);
+                            final int offset = region.getOffset();
+                            int length = region.getLength();
+                            
+							// Hack in locationToRegion(...) which adds 1 to the
+							// length, which has already been accounted for by
+							// the jumpToPCal code, hence subtract.
+                            if (jumpToPCal) {
+                            	length = length - 1;
+                            }
+
+                            // The following code sets editor to an existing IEditorPart
+                            // (which as of June 2010 is a TLAEditorAndPDFViewer) or,
+                            // if there is none, to a new one on the IFile representing
+                            // the module. It then sets textEditor to the ITextEditor
+                            // (which as of June 2010 is the TLAEditor of that TLAEditorAndPDFViewer)
+                            // that is the TLAEditor open on the module.
+                            IEditorPart editor = UIHelper.openEditor(OpenSpecHandler.TLA_EDITOR_CURRENT,
+                                    new FileEditorInput((IFile) moduleResource));
+
+                            if (editor != null)
+                            {
+                                ITextEditor textEditor;
+                                /*
+                                 * Try to get the text editor that contains the module.
+                                 * The module may be open in a multipage editor.
+                                 */
+                                if (editor instanceof ITextEditor)
+                                {
+                                    textEditor = (ITextEditor) editor;
+                                } else
+                                {
+                                    // As of June 2010, this clause is always executed.
+                                    // It may succeed in setting textEditor to the TLAEditor
+                                    // or it may return null. It should succeed iff
+                                    // the TLAEditor is the active editor in the
+                                    // TLAEditorAndPDFViewer.
+                                    textEditor = (ITextEditor) editor.getAdapter(ITextEditor.class);
+                                }
+
+                                // As of June 2010, the instanceof in following if condition
+                                // is always true.
+                                if (textEditor == null && editor instanceof MultiPageEditorPart)
+                                {
+                                    /*
+                                     * In this case, get all editors that are
+                                     * part of the multipage editor. Iterate through
+                                     * until a text editor is found.
+                                     */
+                                    IEditorPart[] editors = ((MultiPageEditorPart) editor).findEditors(editor
+                                            .getEditorInput());
+                                    for (int i = 0; i < editors.length; i++)
+                                    {
+                                        if (editors[i] instanceof ITextEditor)
+                                        {
+                                            textEditor = (ITextEditor) editors[i];
+                                        }
+                                    }
+                                }
+
+                                if (textEditor != null)
+                                {
+                                    // the text editor may not be active, so set it active
+                                    if (editor instanceof MultiPageEditorPart)
+                                    {
+                                        ((MultiPageEditorPart) editor).setActiveEditor(textEditor);
+                                    }
+                                    // getActivePage().activate(textEditor);
+                                    textEditor.selectAndReveal(offset, length);
+                                }
+                            }
+                        } catch (BadLocationException e)
+                        {
+                            Activator.logError("Error accessing the specified module location", e);
+                        }
+                    }
+                } catch (CoreException e1)
+                {
+                    Activator.logDebug("Error going to a module location. This is a bug.");
+                } finally
+                {
+                    /*
+                     * The document provider is not needed. Always disconnect it to avoid a memory leak.
+                     * 
+                     * Keeping it connected only seems to provide synchronization of
+                     * the document with file changes. That is not necessary in this context.
+                     */
+                    fileDocumentProvider.disconnect(fileEditorInput);
+                }
+            }
+        }
+    }
+
+    /**
+     * Calls jumpToLocation with the proper location for jumping to a
+     * SymbolNode that declares or defines a symbol.  For an OpDefNode 
+     * or ThmOrAssumpDefNode, this is not the same as the location 
+     * returned by the node's getLocation() method for two reasons:
+     * (i) it should jump to the node's source, and (ii) that location
+     * contains the entire definition.
+     *  
+     * @param node
+     * @return
+     */
+    public static void jumpToDefOrDecl(SymbolNode node)
+    {
+        Location location;
+        if (node instanceof OpDefNode)
+        {
+            location = ((SyntaxTreeNode) ((OpDefNode) node).getSource().getTreeNode()).getHeirs()[0].getLocation();
+        } else if (node instanceof ThmOrAssumpDefNode)
+        {
+            location = ((SyntaxTreeNode) ((ThmOrAssumpDefNode) node).getSource().getTreeNode()).getHeirs()[1]
+                    .getLocation();
+        } else
+        {
+            location = node.getLocation();
+        }
+        jumpToLocation(location);
+    }
+
+    /**
+     * For all {@link TheoremNode} in the tree rooted at theoremNode,
+     * this returns the {@link TheoremNode} that is first on the line
+     * containing the caret, or null if none satisfy that criteria.
+     * 
+     * @param theoremNode
+     * @return
+     */
+    public static TheoremNode getThmNodeStepWithCaret(TheoremNode theoremNode, int caretOffset, IDocument document)
+    {
+        try
+        {
+            /*
+             * Get the location of the step.
+             * 
+             * theoremNode.getTheorem() returns the node
+             * corresponding to the statement of the step (or theorem).
+             * 
+             * Return theoremNode if the caret is on any of the lines
+             * from the first line of the theoremNode to the
+             * last line of the statement of the node.
+             * 
+             * If the caret is not on any of those lines, then
+             * recursively search for a substep containing the caret.
+             */
+
+            int nodeBeginLine = theoremNode.getLocation().beginLine();
+
+            int nodeEndLine = theoremNode.getTheorem().getLocation().endLine();
+            /*
+             * IDocument lines are 0-based and SANY Location lines
+             * are 1-based.
+             */
+            int caretLine = document.getLineOfOffset(caretOffset) + 1;
+            // IRegion stepRegion = AdapterFactory.locationToRegion(document, stepLoc);
+
+            if (nodeBeginLine <= caretLine && nodeEndLine >= caretLine/*stepRegion.getOffset() <= caretOffset && stepRegion.getOffset() + stepRegion.getLength() >= caretOffset*/)
+            {
+                return theoremNode;
+            }
+
+            /*
+             * Theorem node does not contain the caret.
+             * Recursively try to find a sub-step containing
+             * the caret if the proof contains the caret.
+             */
+            ProofNode proof = theoremNode.getProof();
+            if (proof != null)
+            {
+                Location proofLoc = proof.getLocation();
+                if (caretLine >= proofLoc.beginLine() && caretLine <= proofLoc.endLine())
+                {
+                    if (proof instanceof NonLeafProofNode)
+                    {
+                        NonLeafProofNode nonLeafProof = (NonLeafProofNode) proof;
+                        LevelNode[] steps = nonLeafProof.getSteps();
+
+                        /*
+                         * From the documentation of NonLeafProofNode,
+                         * a step can be one of four types:
+                         * 
+                         * DefStepNode
+                         * UseOrHideNode
+                         * InstanceNode
+                         * TheoremNode
+                         * 
+                         * Only TheoremNode can have a proof. Recursively compute
+                         * the proof positions for those steps.
+                         */
+                        for (int i = 0; i < steps.length; i++)
+                        {
+                            if (steps[i] instanceof TheoremNode)
+                            {
+                                TheoremNode node = getThmNodeStepWithCaret((TheoremNode) steps[i], caretOffset,
+                                        document);
+                                if (node != null)
+                                {
+                                    return node;
+                                }
+                            }
+                        }
+                    }
+                }
+            }
+
+        } catch (BadLocationException e)
+        {
+            Activator.logError("Error finding step containing caret.", e);
+        }
+        return null;
+    }
+
+    public static void jumpToSelection(String fileName, ITextSelection its)
+    {
+        IResource moduleResource = ResourceHelper.getResourceByModuleName(fileName.substring(0, fileName.indexOf('.')));
+        if (moduleResource != null && moduleResource.exists())
+        {
+            IEditorPart editor = UIHelper.openEditor(OpenSpecHandler.TLA_EDITOR_CURRENT, new FileEditorInput(
+                    (IFile) moduleResource));
+
+            if (editor != null)
+            {
+                ITextEditor textEditor;
+                /*
+                 * Try to get the text editor that contains the module.
+                 * The module may be open in a multipage editor.
+                 */
+                if (editor instanceof ITextEditor)
+                {
+                    textEditor = (ITextEditor) editor;
+                } else
+                {
+                    textEditor = (ITextEditor) editor.getAdapter(ITextEditor.class);
+                }
+
+                if (editor instanceof MultiPageEditorPart)
+                {
+                    /*
+                     * In this case, get all editors that are
+                     * part of the multipage editor. Iterate through
+                     * until a text editor is found.
+                     */
+                    IEditorPart[] editors = ((MultiPageEditorPart) editor).findEditors(editor.getEditorInput());
+                    for (int i = 0; i < editors.length; i++)
+                    {
+                        if (editors[i] instanceof ITextEditor)
+                        {
+                            textEditor = (ITextEditor) editors[i];
+                        }
+                    }
+                }
+
+                if (textEditor != null)
+                {
+                    // the text editor may not be active, so set it active
+                    if (editor instanceof MultiPageEditorPart)
+                    {
+                        ((MultiPageEditorPart) editor).setActiveEditor(textEditor);
+                    }
+                    // getActivePage().activate(textEditor);
+                    textEditor.selectAndReveal(its.getOffset(), its.getLength());
+                }
+            }
+        }
+    }
+
+    /**
+     * This method returns a built in SWT image. This method
+     * was mostly copied directly from {@link IconAndMessageDialog}.
+     * The argument should be an icon constant defined in
+     * {@link SWT}. These constants begin with "ICON".
+     * This method returns null if the argument
+     * is not such a constant or if the platform does not define
+     * and image corresponding to that constant. I would assume you figure
+     * that one out by trial and error.
+     * 
+     * @param imageID
+     * @return
+     */
+    public static Image getSWTImage(final int imageID)
+    {
+
+        Shell shell = getShell();
+        final Display display;
+        if (shell == null || shell.isDisposed())
+        {
+            display = Display.getCurrent();
+        } else
+        {
+            display = shell.getDisplay();
+        }
+
+        final Image[] image = new Image[1];
+        display.syncExec(new Runnable() {
+            public void run()
+            {
+                image[0] = display.getSystemImage(imageID);
+            }
+        });
+
+        return image[0];
+
+    }
+
+	/**
+	 * @return The currently active editor
+	 */
+	public static IEditorPart getActiveEditor() {
+		return getActivePage().getActiveEditor();
+	}
+	
+	/**
+	 * Tries to set the given message on the workbench's status line. This is a
+	 * best effort method which fails to set the status line if there is no
+	 * active editor present from where the statuslinemanager can be looked up.
+	 * 
+	 * @param msg
+	 *            The message to be shown on the status line
+	 */
+	public static void setStatusLineMessage(final String msg) {
+		IStatusLineManager statusLineManager = null;
+		ISelectionProvider selectionService = null;
+		
+		// First try to get the StatusLineManager from the IViewPart and only
+		// resort back to the editor if a view isn't active right now.
+		final IWorkbenchPart workbenchPart = getActiveWindow().getActivePage().getActivePart();
+		if (workbenchPart instanceof IViewPart) {
+			final IViewPart viewPart = (IViewPart) workbenchPart;
+			statusLineManager = viewPart.getViewSite().getActionBars().getStatusLineManager();
+			selectionService = viewPart.getViewSite().getSelectionProvider();
+		} else if (getActiveEditor() != null) {
+			final IEditorSite editorSite = getActiveEditor().getEditorSite();
+			statusLineManager = editorSite.getActionBars().getStatusLineManager();
+			selectionService = editorSite.getSelectionProvider();
+		}
+
+		if (statusLineManager != null && selectionService != null) {
+			statusLineManager.setMessage(msg);
+			selectionService.addSelectionChangedListener(new StatusLineMessageEraser(statusLineManager, selectionService));
+		}
+	}
+
+	/**
+	 * An StatusLineMessageEraser is a {@link ISelectionChangedListener} that removes a status line message.
+	 */
+	private static class StatusLineMessageEraser implements ISelectionChangedListener {
+
+		private final IStatusLineManager statusLineManager;
+		private final ISelectionProvider selectionService;
+
+		private StatusLineMessageEraser(final IStatusLineManager statusLineManager, ISelectionProvider ss) {
+			this.statusLineManager = statusLineManager;
+			this.selectionService = ss;
+		}
+
+		/* (non-Javadoc)
+		 * @see org.eclipse.jface.viewers.ISelectionChangedListener#selectionChanged(org.eclipse.jface.viewers.SelectionChangedEvent)
+		 */
+		public void selectionChanged(SelectionChangedEvent event) {
+			// Ideally we would verify that the current status line is indeed showing the very 
+			// message we are about to remove, but the Eclipse API doesn't allow you do get the current string.
+			statusLineManager.setMessage(null);
+			selectionService.removeSelectionChangedListener(this);
+		}
+	}
+}