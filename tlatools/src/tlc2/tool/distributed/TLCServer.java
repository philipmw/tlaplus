// Copyright (c) 2003 Compaq Corporation.  All rights reserved.
// Portions Copyright (c) 2003 Microsoft Corporation.  All rights reserved.
// Last modified on Mon 30 Apr 2007 at 13:18:29 PST by lamport
//      modified on Sat Aug  4 01:11:06 PDT 2001 by yuanyu

package tlc2.tool.distributed;

import java.io.File;
import java.io.FileInputStream;
import java.io.IOException;
import java.net.InetAddress;
import java.net.URI;
import java.rmi.NoSuchObjectException;
import java.rmi.NotBoundException;
import java.rmi.RemoteException;
import java.rmi.registry.LocateRegistry;
import java.rmi.registry.Registry;
import java.rmi.server.UnicastRemoteObject;
import java.util.HashMap;
import java.util.Map;
import java.util.Map.Entry;
import java.util.Set;
import java.util.SortedSet;
import java.util.TreeSet;
import java.util.concurrent.CountDownLatch;
import java.util.concurrent.CyclicBarrier;

import tlc2.TLCGlobals;
import tlc2.output.EC;
import tlc2.output.MP;
import tlc2.tool.ModelChecker;
import tlc2.tool.TLCState;
import tlc2.tool.TLCTrace;
import tlc2.tool.WorkerException;
import tlc2.tool.distributed.fp.DynamicFPSetManager;
import tlc2.tool.distributed.fp.FPSetManager;
import tlc2.tool.distributed.fp.FPSetRMI;
import tlc2.tool.distributed.fp.IFPSetManager;
import tlc2.tool.distributed.fp.StaticFPSetManager;
import tlc2.tool.distributed.management.TLCServerMXWrapper;
import tlc2.tool.distributed.selector.BlockSelectorFactory;
import tlc2.tool.distributed.selector.IBlockSelector;
import tlc2.tool.fp.FPSet;
import tlc2.tool.management.TLCStandardMBean;
import tlc2.tool.queue.DiskStateQueue;
import tlc2.tool.queue.IStateQueue;
import tlc2.util.FP64;
import util.Assert;
import util.FileUtil;
import util.SimpleFilenameToStream;
import util.UniqueString;

@SuppressWarnings("serial")
public class TLCServer extends UnicastRemoteObject implements TLCServerRMI,
		InternRMI {

	/**
	 * Prefix master and worker heavy workload threads with this prefix and an incrementing counter to
	 * make the threads identifiable in jmx2munin statistics, which uses simple string matching.  
	 */
	public static final String THREAD_NAME_PREFIX = "TLCWorkerThread-";
	/**
	 * Used by TLCStatistics which are collected after the {@link FPSet} or {@link FPSetManager} shut down.
	 */
	static long finalNumberOfDistinctStates = -1L;
	
	/**
	 * the port # for tlc server
	 */
	public static int Port = Integer.getInteger(TLCServer.class.getName() + ".port", 10997);


	/**
	 * show statistics every 1 minutes
	 */
	private static final int REPORT_INTERVAL = Integer.getInteger(TLCServer.class.getName() + ".report", 1 * 60 * 1000);

	/**
	 * If the state/ dir should be cleaned up after a successful model run
	 */
	private static final boolean VETO_CLEANUP = Boolean.getBoolean(TLCServer.class.getName() + ".vetoCleanup");
	
	/**
	 * Performance metric: distinct states per minute
	 */
	private long distinctStatesPerMinute;
	/**
	 * Performance metric: states per minute
	 */
	private long statesPerMinute;

	public final IFPSetManager fpSetManager;
	public final IStateQueue stateQueue;
	public final TLCTrace trace;

	private final DistApp work;
	private final String metadir;
	private final String filename;

	public FPSet fpSet;

	private TLCState errState = null;
	private boolean done = false;
	private boolean keepCallStack = false;
	private int thId = 0;
	
	private final Map<TLCServerThread, TLCWorkerRMI> threadsToWorkers = new HashMap<TLCServerThread, TLCWorkerRMI>();
	
	private final CyclicBarrier barrier;
	private final IBlockSelector blockSelector;


	static final int expectedWorkerCount = Integer.getInteger(TLCServer.class.getName() + ".expectedWorkerCount", 1);
	/**
	 * 
	 */
	private final CountDownLatch latch;
	static final int expectedFPSetCount = Integer.getInteger(TLCServer.class.getName() + ".expectedFPSetCount", 0);
	
	/**
	 * @param work
	 * @throws IOException
	 * @throws NotBoundException
	 */
	public TLCServer(TLCApp work) throws IOException, NotBoundException {
	    // LL modified error message on 7 April 2012
		Assert.check(work != null, "TLC server found null work.");
		this.metadir = work.getMetadir();
		int end = this.metadir.length();
		if (this.metadir.endsWith(FileUtil.separator))
			end--;
		int start = this.metadir.lastIndexOf(FileUtil.separator, end - 1);
		this.filename = this.metadir.substring(start + 1, end);
		this.work = work;
		this.stateQueue = new DiskStateQueue(this.metadir);
		this.trace = new TLCTrace(this.metadir, this.work.getFileName(),
				this.work);
		if (TLCGlobals.fpServers == null && expectedFPSetCount <= 0) {
			this.fpSet = FPSet.getFPSet(work.getFPBits(), work.getFpMemSize());
			this.fpSet.init(0, this.metadir, this.work.getFileName());
			this.fpSetManager = new StaticFPSetManager((FPSetRMI) this.fpSet);
		} else if (expectedFPSetCount > 0) {
			this.fpSetManager = new DynamicFPSetManager(expectedFPSetCount);
		} else {
			this.fpSetManager = new StaticFPSetManager(TLCGlobals.fpServers);
		}
		barrier = new CyclicBarrier(expectedWorkerCount);
		latch = new CountDownLatch(expectedFPSetCount);
		blockSelector = BlockSelectorFactory.getBlockSelector(this);
	}

	/* (non-Javadoc)
	 * @see tlc2.tool.distributed.TLCServerRMI#getCheckDeadlock()
	 */
	public final Boolean getCheckDeadlock() {
		return this.work.getCheckDeadlock();
	}

	/* (non-Javadoc)
	 * @see tlc2.tool.distributed.TLCServerRMI#getPreprocess()
	 */
	public final Boolean getPreprocess() {
		return this.work.getPreprocess();
	}

	/* (non-Javadoc)
	 * @see tlc2.tool.distributed.TLCServerRMI#getFPSetManager()
	 */
	public final IFPSetManager getFPSetManager() {
		try {
			latch.await();
		} catch (InterruptedException e) {
			e.printStackTrace();
		}
		return this.fpSetManager;
	}

	/* (non-Javadoc)
	 * @see tlc2.tool.distributed.TLCServerRMI#getIrredPolyForFP()
	 */
	public final long getIrredPolyForFP() {
		return FP64.getIrredPoly();
	}

	/* (non-Javadoc)
	 * @see tlc2.tool.distributed.InternRMI#intern(java.lang.String)
	 */
	public final UniqueString intern(String str) {
		// SZ 11.04.2009: changed access method
		return UniqueString.uniqueStringOf(str);
	}

	/* (non-Javadoc)
	 * @see tlc2.tool.distributed.TLCServerRMI#registerWorker(tlc2.tool.distributed.TLCWorkerRMI)
	 */
	public synchronized final void registerWorker(TLCWorkerRMI worker
			) throws IOException {
		
		// Wake up potentially stuck TLCServerThreads (in
		// tlc2.tool.queue.StateQueue.isAvail()) to avoid a deadlock.
		// Obviously stuck TLCServerThreads will never be reported to 
		// users if resumeAllStuck() is not call by a new worker.
		stateQueue.resumeAllStuck();
		
		// create new server thread for given worker
		final TLCServerThread thread = new TLCServerThread(this.thId++, worker, this, barrier, blockSelector);
		threadsToWorkers.put(thread, worker);
		if (TLCGlobals.fpServers == null && expectedFPSetCount <= 0) {
			this.fpSet.addThread();
		}
		thread.start();

		MP.printMessage(EC.TLC_DISTRIBUTED_WORKER_REGISTERED, worker.getURI().toString());
	}

	public synchronized void registerFPSet(FPSetRMI fpSet, String hostname) throws RemoteException {
		this.fpSetManager.register(fpSet, hostname);
		latch.countDown();
	}

	/**
	 * An (idempotent) method to remove a (dead) TLCServerThread from the TLCServer.
	 * 
	 * @see Map#remove(Object)
	 * @param thread
	 * @return 
	 */
	public synchronized TLCWorkerRMI removeTLCServerThread(final TLCServerThread thread) {
		final TLCWorkerRMI worker = threadsToWorkers.remove(thread);
		/*
		 * Only ever report a disconnected worker once!
		 * 
		 * Calling this method twice happens when the exception handling in
		 * TLCServerThread#run detects a disconnect server and the
		 * TLCServerThread#TimerTask (who periodically checks worker aliveness)
		 * again.
		 * 
		 * (TimerTask cancellation in TLCServerThread#run has a small chance of
		 * leaving the TimerTask running. This occurs by design if the TimerTask
		 * has already been marked for execution)
		 * 
		 * @see https://bugzilla.tlaplus.net/show_bug.cgi?id=216
		 */
		if (worker != null) {
			MP.printMessage(EC.TLC_DISTRIBUTED_WORKER_DEREGISTERED, thread.getUri().toString());
		}
		return worker;
	}

	/**
	 * @param s
	 * @param keep
	 * @return
	 */
	public synchronized final boolean setErrState(TLCState s, boolean keep) {
		if (this.done)
			return false;
		this.done = true;
		this.errState = s;
		this.keepCallStack = keep;
		return true;
	}

	/**
	 * 
	 */
	public final void setDone() {
		this.done = true;
	}

	/**
	 * Creates a checkpoint for the currently running model run
	 * @throws IOException
	 * @throws InterruptedException
	 */
	public void checkpoint() throws IOException, InterruptedException {
		if (this.stateQueue.suspendAll()) {
			// Checkpoint:
			MP.printMessage(EC.TLC_CHECKPOINT_START, "-- Checkpointing of run " + this.metadir
					+ " compl");

			// start checkpointing:
			this.stateQueue.beginChkpt();
			this.trace.beginChkpt();
			if (this.fpSet == null) {
				this.fpSetManager.checkpoint(this.filename);
			} else {
				this.fpSet.beginChkpt();
			}
			this.stateQueue.resumeAll();
			UniqueString.internTbl.beginChkpt(this.metadir);
			// commit:
			this.stateQueue.commitChkpt();
			this.trace.commitChkpt();
			UniqueString.internTbl.commitChkpt(this.metadir);
			if (this.fpSet != null) {
				this.fpSet.commitChkpt();
			}
			MP.printMessage(EC.TLC_CHECKPOINT_END, "eted.");
		}
	}

	/**
	 * Recovers a model run
	 * @throws IOException
	 * @throws InterruptedException
	 */
	public final void recover() throws IOException, InterruptedException {
		this.trace.recover();
		this.stateQueue.recover();
		if (this.fpSet == null) {
			this.fpSetManager.recover(this.filename);
		} else {
			this.fpSet.recover();
		}
	}

	/**
	 * @throws Exception
	 */
	private final Set<Long> doInit() throws Exception {
		final SortedSet<Long> set = new TreeSet<Long>();
		TLCState curState = null;
		try {
			TLCState[] initStates = work.getInitStates();
			for (int i = 0; i < initStates.length; i++) {
				curState = initStates[i];
				boolean inConstraints = work.isInModel(curState);
				boolean seen = false;
				if (inConstraints) {
					long fp = curState.fingerPrint();
					seen = !set.add(fp);
					if (!seen) {
						initStates[i].uid = trace.writeState(fp);
						stateQueue.enqueue(initStates[i]);
					}
				}
				if (!inConstraints || !seen) {
					work.checkState(null, curState);
				}
			}
		} catch (Exception e) {
			this.errState = curState;
			this.keepCallStack = true;
			if (e instanceof WorkerException) {
				this.errState = ((WorkerException) e).state2;
				this.keepCallStack = ((WorkerException) e).keepCallStack;
			}
			this.done = true;
			throw e;
		}
		return set;
	}

	/**
	 * @param cleanup
	 * @throws IOException
	 */
	public final void close(boolean cleanup) throws IOException {
		this.trace.close();
		if (this.fpSet == null) {
			this.fpSetManager.close(cleanup);
		} else {
			this.fpSet.close();
		}
		if (cleanup && !VETO_CLEANUP) {
			FileUtil.deleteDir(new File(this.metadir), true);
		}
	}

	/**
	 * @param server
	 * @throws IOException
	 * @throws InterruptedException
	 * @throws NotBoundException
	 */
	public static void modelCheck(TLCServer server) throws IOException, InterruptedException, NotBoundException {
		/*
		 * Before we initialize the server, we check if recovery is requested 
		 */

		boolean recovered = false;
		if (server.work.canRecover()) {
            MP.printMessage(EC.TLC_CHECKPOINT_RECOVER_START, server.metadir);
			server.recover();
			MP.printMessage(EC.TLC_CHECKPOINT_RECOVER_END, new String[] { String.valueOf(server.fpSet.size()),
                    String.valueOf(server.stateQueue.size())});
			recovered = true;
		}
<<<<<<< HEAD
		//TODO if init states is huge, this might go OOM
=======
		
		/*
		 * Start initializing the server by calculating the init state(s)
		 */

>>>>>>> d3915b86
		Set<Long> initFPs = new TreeSet<Long>();
		if (!recovered) {
			// Initialize with the initial states:
			try {
                MP.printMessage(EC.TLC_COMPUTING_INIT);
                initFPs = server.doInit();
				MP.printMessage(EC.TLC_INIT_GENERATED1,
						new String[] { String.valueOf(server.stateQueue.size()), "(s)" });
			} catch (Throwable e) {
				// Assert.printStack(e);
				server.done = true;
				// LL modified error message on 7 April 2012
				MP.printError(EC.GENERAL, "initializing the server", e); // LL changed call 7 April 2012
				if (server.errState != null) {
					MP.printMessage(EC.TLC_INITIAL_STATE, "While working on the initial state: " + server.errState);
				}
				// We redo the work on the error state, recording the call
				// stack.
				server.work.setCallStack();
				try {
					initFPs = server.doInit();
				} catch (Throwable e1) {
					MP.printError(EC.GENERAL, "evaluating the nested"   // LL changed call 7 April 2012
									+ "\nexpressions at the following positions:\n"
									+ server.work.printCallStack(), e);
				}
			}
		}
		if (server.done) {
			// clean up before exit:
			server.close(false);
			return;
		}

		// Create the central naming authority that is used by _all_ nodes
		String hostname = InetAddress.getLocalHost().getHostName();
		Registry rg = LocateRegistry.createRegistry(Port);
		rg.rebind("TLCServer", server);
		MP.printMessage(EC.TLC_DISTRIBUTED_SERVER_RUNNING, hostname);
		
		// First register TLCSERVER with RMI and only then wait for all FPSets
		// to become registered. This only waits if we use distributed
		// fingerprint set (FPSet) servers which have to partition the
		// distributed hash table (fingerprint space) prior to starting model
		// checking.
		server.latch.await();
		
		// Add the init state(s) to the local FPSet or distributed servers 
		for (Long fp : initFPs) {
			server.fpSetManager.put(fp);
		}
		
		/*
		 * This marks the end of the master and FPSet server initialization.
		 * Model checking can start now.
		 */

		// Model checking results to be collected after model checking has finished
		long oldNumOfGenStates = 0;
        long oldFPSetSize = 0;
		
		// Wait for completion, but print out progress report and checkpoint
		// periodically.
    	synchronized (server) { //TODO convert to do/while to move initial wait into loop
    		server.wait(REPORT_INTERVAL);
    	}
		while (true) {
			if (TLCGlobals.doCheckPoint()) {
				// Periodically create a checkpoint assuming it is activated
				server.checkpoint();
			}
			synchronized (server) {
				if (!server.done) {
					final long numOfGenStates = server.getStatesComputed();
					final long fpSetSize = server.fpSetManager.size();
					
			        // print progress showing states per minute metric (spm)
			        final double factor = REPORT_INTERVAL / 60000d;
					server.statesPerMinute = (long) ((numOfGenStates - oldNumOfGenStates) / factor);
					server.distinctStatesPerMinute = (long) ((fpSetSize - oldFPSetSize) / factor);
			        
					// print to system.out
					MP.printMessage(EC.TLC_PROGRESS_STATS, new String[] { String.valueOf(server.trace.getLevelForReporting()),
			                String.valueOf(numOfGenStates), String.valueOf(fpSetSize),
			                String.valueOf(server.getNewStates()), String.valueOf(server.statesPerMinute), String.valueOf(server.distinctStatesPerMinute) });
					
					// Make the TLCServer main thread sleep for one report interval
					server.wait(REPORT_INTERVAL);
					
					// keep current values as old values
					oldFPSetSize = fpSetSize;
					oldNumOfGenStates = numOfGenStates;
				}
				if (server.done) {
					break;
				}
			}
		}
<<<<<<< HEAD
		long workerOverallCacheRate = 0L;
=======
		
		/*
		 * From this point on forward, we expect model checking to be done. What
		 * is left open, is to collect results and clean up
		 */
		
>>>>>>> d3915b86
		// Wait for all the server threads to die.
		for (final Entry<TLCServerThread, TLCWorkerRMI> entry : server.threadsToWorkers.entrySet()) {
			final TLCServerThread thread = entry.getKey();
			
			thread.join();
			
			// print worker stats
			int sentStates = thread.getSentStates();
			int receivedStates = thread.getReceivedStates();
			double cacheHitRatio = thread.getCacheRateRatio();
			URI name = thread.getUri();
			MP.printMessage(EC.TLC_DISTRIBUTED_WORKER_STATS,
					new String[] { name.toString(), Integer.toString(sentStates), Integer.toString(receivedStates),
					String.format("%1$,.3f", cacheHitRatio) });

			final TLCWorkerRMI worker = entry.getValue();
			try {
				workerOverallCacheRate = worker.getCacheRate();
				worker.exit();
			} catch (NoSuchObjectException e) {
				// worker might have been lost in the meantime
				MP.printMessage(EC.GENERAL, "Ignoring attempt to exit dead worker");
			}
			// Clear remote refs as all workers have existed at this point.
			// Otherwise getNewStates() and getStatesSeen() fail.
			entry.setValue(null);
		}
		// Only shutdown the thread pool if we exit gracefully
		TLCServerThread.es.shutdown();
		
		server.statesPerMinute = 0;
		server.distinctStatesPerMinute = 0;
		
		// Postprocessing:
		finalNumberOfDistinctStates = server.fpSetManager.size();
		boolean success = (server.errState == null);
		if (success && server.fpSet != null) {
			// We get here because the checking has succeeded.
			ModelChecker.reportSuccess(server.fpSet, finalNumberOfDistinctStates);
		} else if (success && server.fpSet == null) {
	        final double actualProb = server.fpSetManager.checkFPs();
			ModelChecker.reportSuccess(finalNumberOfDistinctStates, actualProb, server.fpSetManager.getStatesSeen());
		} else if (server.keepCallStack) {
			// We redo the work on the error state, recording the call stack.
			server.work.setCallStack();
			try {
				// server.doNext();
			} catch (Exception e) {
				MP.printMessage(EC.TLC_NESTED_EXPRESSION, "The error occurred when TLC was evaluating the nested"
								+ "\nexpressions at the following positions:");
				server.work.printCallStack();
			}
		}

		server.printSummary(finalNumberOfDistinctStates, success, workerOverallCacheRate);

		// Close trace and (distributed) _FPSet_ servers!
		server.close(success);
		
		// dispose RMI leftovers
		rg.unbind("TLCServer");
		if (server.fpSet != null) {
			server.fpSet.unexportObject(false);
		}
		UnicastRemoteObject.unexportObject(server, false);
		
        MP.printMessage(EC.TLC_FINISHED);
		MP.flush();
	}
	
	public long getStatesGeneratedPerMinute() {
		return statesPerMinute;
	}
	
	public long getDistinctStatesGeneratedPerMinute() {
		return distinctStatesPerMinute;
	}

	public long getAverageBlockCnt() {
		return blockSelector.getAverageBlockCnt();
	}

	/**
	 * @return
	 */
	public synchronized long getNewStates() {
		long res = stateQueue.size();
		for (TLCServerThread thread : threadsToWorkers.keySet()) {
			res += thread.getCurrentSize();
		}
		return res;
	}

	// use fingerprint server to determine how many states have been calculated
    public synchronized long getStatesComputed() throws RemoteException {
    	long statesSeen = 0L;
    	
		// Workers cache fingerprints locally to reduce network round-trips. This
		// makes the result of fpSetManager.getStatesSeen() miss the cache hits
		// on the worker side. Thus, query each worker for its cache hit rate
		// and add it to the overall states seen.
    	for (TLCWorkerRMI worker : threadsToWorkers.values()) {
			// worker is null when model checking is over, but we cling to the
			// refs to collect statistics.
    		if (worker != null) {
    			statesSeen += worker.getCacheRate();
    		}
		}
    	
    	return getStatesComputed(statesSeen);
	}
    
    public synchronized long getStatesComputed(long overallCacheRate) throws RemoteException {
    	return fpSetManager.getStatesSeen() + overallCacheRate;
    }
    	
	// query each worker for how many states computed (workers might disconnect)
//    private long getStatesComputed() throws RemoteException {
//    	long res = 0L;
//		for (TLCWorkerRMI worker : threadsToWorkers.values()) {
//			res += worker.getStatesComputed();
//		}
//		return res;
//	}
    
    /**
     * This allows the toolbox to easily display the last set
     * of state space statistics by putting them in the same
     * form as all other progress statistics.
     * @param workerOverallCacheRate 
     */
    public final void printSummary(long distinctStates, boolean success, long workerOverallCacheRate) throws IOException
    {
        long statesGenerated = this.getStatesComputed(workerOverallCacheRate);
		long statesLeftInQueue = this.getNewStates();
		int level = this.trace.getLevelForReporting();
		if (TLCGlobals.tool) {
            MP.printMessage(EC.TLC_PROGRESS_STATS, new String[] { String.valueOf(level),
                    String.valueOf(statesGenerated), String.valueOf(distinctStates),
                    String.valueOf(statesLeftInQueue), "0", "0" });
        }

        MP.printMessage(EC.TLC_STATS, new String[] { String.valueOf(statesGenerated),
                String.valueOf(distinctStates), String.valueOf(statesLeftInQueue) });
        if (success) {
            MP.printMessage(EC.TLC_SEARCH_DEPTH, String.valueOf(level));
        }
    }

	public static void main(String argv[]) {
		MP.printMessage(EC.GENERAL, "TLC Server " + TLCGlobals.versionOfTLC);
		TLCStandardMBean tlcServerMXWrapper = TLCStandardMBean.getNullTLCStandardMBean();
		TLCServer server = null;
		try {
			final String fpServerProperty = System.getProperty("fp_servers");
			if(fpServerProperty != null) {
				String[] fpServers = fpServerProperty.split(",");
				TLCGlobals.fpServers = fpServers;
			}
			TLCGlobals.setNumWorkers(0);
			server = new TLCServer(TLCApp.create(argv));
			tlcServerMXWrapper = new TLCServerMXWrapper(server);
			if(server != null) {
				Runtime.getRuntime().addShutdownHook(new Thread(new WorkerShutdownHook(server)));
				modelCheck(server);
			}
		} catch (Throwable e) {
			System.gc();
			// Assert.printStack(e);
			if (e instanceof StackOverflowError) {
				MP.printError(EC.SYSTEM_STACK_OVERFLOW, e);
			} else if (e instanceof OutOfMemoryError) {
				MP.printError(EC.SYSTEM_OUT_OF_MEMORY, e);
			} else {
				MP.printError(EC.GENERAL, e);
			}
			if (server != null) {
				try {
					server.close(false);
				} catch (Exception e1) {
					e1.printStackTrace();
				}
			}
		} finally {
			tlcServerMXWrapper.unregister();
		}
	}

	/**
	 * @return Number of currently registered workers
	 */
	public int getWorkerCount() {
		return threadsToWorkers.size();
	}
	
	/**
	 * @return
	 */
	synchronized TLCServerThread[] getThreads() {
		return threadsToWorkers.keySet().toArray(new TLCServerThread[threadsToWorkers.size()]);
	}
	
	public boolean isRunning() {
		return !done;
	}
	
	/* (non-Javadoc)
	 * @see tlc2.tool.distributed.TLCServerRMI#isDone()
	 */
	public boolean isDone() throws RemoteException {
		return done;
	}
	
	/* (non-Javadoc)
	 * @see tlc2.tool.distributed.TLCServerRMI#getSpec()
	 */
	public String getSpecFileName() throws RemoteException {
		return this.work.getFileName();
	}

	/* (non-Javadoc)
	 * @see tlc2.tool.distributed.TLCServerRMI#getConfig()
	 */
	public String getConfigFileName() throws RemoteException {
		return this.work.getConfigName();
	}

	/* (non-Javadoc)
	 * @see tlc2.tool.distributed.TLCServerRMI#getFile(java.lang.String)
	 */
	public byte[] getFile(final String file) throws RemoteException {
		// sanitize file to only last part of the path
		// to make sure to not load files outside of spec dir
		String name = new File(file).getName();
		
		// Resolve all 
		File f = new SimpleFilenameToStream().resolve(name);
		return read(f);
	}
	
	private byte[] read(final File file) {
		if (file.isDirectory())
			throw new RuntimeException("Unsupported operation, file "
					+ file.getAbsolutePath() + " is a directory");
		if (file.length() > Integer.MAX_VALUE)
			throw new RuntimeException("Unsupported operation, file "
					+ file.getAbsolutePath() + " is too big");

		Throwable pending = null;
		FileInputStream in = null;
		final byte buffer[] = new byte[(int) file.length()];
		try {
			in = new FileInputStream(file);
			in.read(buffer);
		} catch (Exception e) {
			pending = new RuntimeException("Exception occured on reading file "
					+ file.getAbsolutePath(), e);
		} finally {
			if (in != null) {
				try {
					in.close();
				} catch (Exception e) {
					if (pending == null) {
						pending = new RuntimeException(
								"Exception occured on closing file"
										+ file.getAbsolutePath(), e);
					}
				}
			}
			if (pending != null) {
				throw new RuntimeException(pending);
			}
		}
		return buffer;
	}
	

	/**
	 * Tries to exit all connected workers
	 */
	private static class WorkerShutdownHook implements Runnable {
		
		private final TLCServer server;
		
		public WorkerShutdownHook(final TLCServer aServer) {
			server = aServer;
		}

		/* (non-Javadoc)
		 * @see java.lang.Runnable#run()
		 */
		public void run() {
			for (TLCWorkerRMI worker : server.threadsToWorkers.values()) {
				try {
					if(worker != null) {
						worker.exit();
					}
				} catch (java.rmi.ConnectException e)  {
					// happens if worker has exited already
				} catch (java.rmi.NoSuchObjectException e) {
					// happens if worker has exited already
				} catch (IOException e) {
					//TODO handle more gracefully
					e.printStackTrace();
				}
			}
		}
	}
}<|MERGE_RESOLUTION|>--- conflicted
+++ resolved
@@ -387,15 +387,12 @@
                     String.valueOf(server.stateQueue.size())});
 			recovered = true;
 		}
-<<<<<<< HEAD
-		//TODO if init states is huge, this might go OOM
-=======
 		
 		/*
 		 * Start initializing the server by calculating the init state(s)
 		 */
 
->>>>>>> d3915b86
+		//TODO if init states is huge, this might go OOM
 		Set<Long> initFPs = new TreeSet<Long>();
 		if (!recovered) {
 			// Initialize with the initial states:
@@ -494,16 +491,13 @@
 				}
 			}
 		}
-<<<<<<< HEAD
 		long workerOverallCacheRate = 0L;
-=======
 		
 		/*
 		 * From this point on forward, we expect model checking to be done. What
 		 * is left open, is to collect results and clean up
 		 */
 		
->>>>>>> d3915b86
 		// Wait for all the server threads to die.
 		for (final Entry<TLCServerThread, TLCWorkerRMI> entry : server.threadsToWorkers.entrySet()) {
 			final TLCServerThread thread = entry.getKey();
