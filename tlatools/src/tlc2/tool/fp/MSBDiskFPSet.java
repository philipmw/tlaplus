--- conflicted
+++ resolved
@@ -100,10 +100,6 @@
 			final long buffLen = tblCnt.get();
 			final TLCIterator itr = new TLCIterator(tbl);
 
-<<<<<<< HEAD
-			// Precompute the maximum value of the new file
-			long maxVal = itr.getLast();
-=======
 			// Precompute the maximum value of the new file.
 			// If this isn't the first merge, the index has
 			// the last element of the disk file. In that case
@@ -112,7 +108,6 @@
 			// The largest on-disk element is passed to the
 			// iterator as a lower bound.
 			long maxVal;
->>>>>>> d15068f4
 			if (index != null) {
 				maxVal = itr.getLast(index[index.length - 1]);
 			} else {
@@ -353,10 +348,6 @@
 	     * Pre-condition: Each bucket is sorted in ascending order!
 		 */
 		public long getLast() {
-<<<<<<< HEAD
-			int len = buff.length - 1;
-			long[] bucket = buff[len];
-=======
 			/*
 			 * Tempting to delegate to getLast(Long.MAX_VALUE). However,
 			 * getLast() could not throw a NoSuchElementException when the
@@ -365,7 +356,6 @@
 			 */
 			
 			int len = buff.length;
->>>>>>> d15068f4
 
 			// Walk from the end of buff to the beginning. Each bucket that is
 			// found and non-null (null if no fingerprint for such an index has
@@ -374,11 +364,7 @@
 			// indicates an unoccupied slot, while a negative one corresponds to
 			// a fp that has already been flushed to disk.
 			while (len > 0) {
-<<<<<<< HEAD
-				bucket = buff[--len];
-=======
 				long[] bucket = buff[--len];
->>>>>>> d15068f4
 
 				// Find last element > 0 in bucket (negative elements have already
 				// been flushed to disk, zero indicates an unoccupied slot).
