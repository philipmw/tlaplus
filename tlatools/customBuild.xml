--- conflicted
+++ resolved
@@ -149,34 +149,8 @@
 		</copy>
 		<!-- run junit tests -->
 		<mkdir dir="${test.reports}" />
-<<<<<<< HEAD
-		<junit printsummary="yes" haltonfailure="no" haltonerror="no"  forkmode="perTest" fork="yes" timeout="10000">
-			<classpath refid="project.classpath" />
-			<classpath>
-				<pathelement location="lib/junit-4.8.2.jar" />
-				<pathelement path="${ws.class.dir}" />
-				<pathelement path="${test.class.dir}" />
-			</classpath>
-			<formatter type="xml" />
-
-			<!-- Pass the base path of the tlatools project to unit tests in case they need it to locate TLA+ specs or configs -->
-			<sysproperty key="basedir" value="${basedir}/"/>
-			<batchtest fork="yes" todir="${test.reports}">
-				<fileset dir="${test.dir}">
-					<include name="**/*Test*.java" />
-					<exclude name="**/ModelCheckerTestCase.java" />
-					<exclude name="**/AbstractExampleTestCase.java" />
-					<exclude name="**/TestMPRecorder.java" />
-					<exclude name="**/Abstract*Test.java" />
-					<exclude name="**/TestDriver.java" />
-					<exclude name="**/TestDriver2.java" />
-					<exclude name="**/AllTests.java" />
-				</fileset>
-			</batchtest>
-		</junit>
-=======
-		<jacoco:coverage destfile="target/code-coverage.exec">
-			<junit fork="true" printsummary="yes" haltonfailure="no" haltonerror="no">
+		<jacoco:coverage destfile="target/code-coverage.exec">
+			<junit printsummary="yes" haltonfailure="no" haltonerror="no"  forkmode="perTest" fork="yes" timeout="10000">
 				<classpath refid="project.classpath" />
 				<classpath>
 					<pathelement location="lib/junit-4.8.2.jar" />
@@ -184,9 +158,15 @@
 					<pathelement path="${test.class.dir}" />
 				</classpath>
 				<formatter type="xml" />
+	
+				<!-- Pass the base path of the tlatools project to unit tests in case they need it to locate TLA+ specs or configs -->
+				<sysproperty key="basedir" value="${basedir}/"/>
 				<batchtest fork="yes" todir="${test.reports}">
 					<fileset dir="${test.dir}">
-						<include name="**/*Test*.java" />
+						<include name="**/*Test*.java" />
+						<exclude name="**/ModelCheckerTestCase.java" />
+						<exclude name="**/AbstractExampleTestCase.java" />
+						<exclude name="**/TestMPRecorder.java" />
 						<exclude name="**/Abstract*Test.java" />
 						<exclude name="**/TestDriver.java" />
 						<exclude name="**/TestDriver2.java" />
@@ -195,7 +175,6 @@
 				</batchtest>
 			</junit>
 		</jacoco:coverage>
->>>>>>> 62c4011a
 
 		<!-- remove copied class.dir -->
 		<delete dir="${ws.class.dir}" deleteonexit="true"/>
@@ -220,7 +199,7 @@
 		</copy>
 		<!-- run junit tests on tlatools.jar -->
 		<mkdir dir="${test.reports}/onJar" />
-		<junit printsummary="yes" haltonfailure="no" haltonerror="no" forkmode="perTest" fork="yes" timeout="10000">
+		<junit printsummary="yes" haltonfailure="no" haltonerror="no" forkmode="perTest" fork="yes" timeout="10000">
 			<classpath refid="project.classpath" />
 			<classpath>
 				<pathelement location="lib/junit-4.8.2.jar" />
@@ -234,9 +213,9 @@
 			<batchtest fork="yes" todir="${test.reports}/onJar">
 				<fileset dir="${test.dir}">
 					<include name="**/*Test*.java" />
-					<exclude name="**/ModelCheckerTestCase.java" />
+					<exclude name="**/ModelCheckerTestCase.java" />
 					<exclude name="**/AbstractExampleTestCase.java" />
-					<exclude name="**/TestMPRecorder.java" />
+					<exclude name="**/TestMPRecorder.java" />
 					<exclude name="**/Abstract*Test.java" />
 					<exclude name="**/TestDriver.java" />
 					<exclude name="**/TestDriver2.java" />
