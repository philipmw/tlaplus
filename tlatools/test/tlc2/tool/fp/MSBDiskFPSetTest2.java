--- conflicted
+++ resolved
@@ -62,8 +62,6 @@
 		fail();
 	}
 
-<<<<<<< HEAD
-=======
 	public void testHighFingerprint1() throws RemoteException, IOException {
 		final MSBDiskFPSet msbDiskFPSet = getMSBDiskFPSet();
 		assertFalse(msbDiskFPSet.put(9223368718049406096L));
@@ -82,7 +80,6 @@
 		assertTrue(msbDiskFPSet.put(9223335424116589377L));
 	}
 
->>>>>>> d15068f4
 	/*
 	 * Try to get the last element with no elements in the set.
 	 */
@@ -98,10 +95,8 @@
 		}
 		fail();
 	}
-<<<<<<< HEAD
-=======
 	
-	public void testGetLastWithCutOff() throws IOException {
+	public void testGetLastWithLowerBound() throws IOException {
 		final MSBDiskFPSet msbDiskFPSet = getMSBDiskFPSet();
 		
 		// Add the largest possible fingerprint into the fpset. It will end up
@@ -133,7 +128,6 @@
 		}
 		fail();
 	}
->>>>>>> d15068f4
 
 	private MSBDiskFPSet getMSBDiskFPSet() throws RemoteException, IOException {
 		// Create an MSBDiskFPSet usable in this unit test with memory allocated
