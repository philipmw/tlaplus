// Copyright (c) 2011 Microsoft Corporation.  All rights reserved.
package tlc2.tool.fp;

import java.io.IOException;
import java.util.ArrayList;
import java.util.Iterator;
import java.util.List;

import tlc2.util.LongVec;

public class ShortDiskFPSetTest extends AbstractFPSetTest {
	/**
	 * Used to make sure that each tests has a unique file name to prevent test
	 * interference when deleting/renaming buffer files on windows during disc
	 * flush.
	 */
	private static int CNT = 0;
	
	private static final boolean runKnownFailures = Boolean
			.getBoolean(ShortDiskFPSetTest.class.getName() + ".runKnown");
	
	/* (non-Javadoc)
	 * @see tlc2.tool.fp.AbstractFPSetTest#getFPSet(int)
	 */
<<<<<<< HEAD
	protected FPSet getFPSet(final FPSetConfiguration fpSetConfig) throws IOException {
		final DiskFPSet fpSet = new DummyDiskFPSet(fpSetConfig);
		fpSet.init(1, tmpdir, filename);
=======
	protected FPSet getFPSet(long freeMemoryInBytes) throws IOException {
		final DiskFPSet fpSet = new DummyDiskFPSet(freeMemoryInBytes);
		fpSet.init(1, tmpdir, filename + CNT++);
>>>>>>> 6cda573b
		return fpSet;
	}
	
	/**
	 * Tests if {@link DiskFPSet#diskLookup(long)} returns true for zero fp
	 * @throws IOException 
	 */
	public void testWithoutZeroFP() throws IOException {
		final DiskFPSet fpSet = (DiskFPSet) getFPSet(new FPSetConfiguration());
		assertFalse("Succeeded to look up 0 fp", fpSet.contains(0l));
	}
	
	/**
	 * Tests if {@link DiskFPSet#diskLookup(long)} returns true for min fp
	 * @throws IOException 
	 */
	public void testWithoutMinFP() throws IOException {
		final DiskFPSet fpSet = (DiskFPSet) getFPSet(new FPSetConfiguration());
		assertFalse("Succeeded to look up 0 fp", fpSet.contains(Long.MIN_VALUE));
	}
	
	/**
	 * Tests if {@link DiskFPSet#diskLookup(long)} returns true for max fp
	 * @throws IOException 
	 */
	public void testWithoutMaxFP() throws IOException {
		final DiskFPSet fpSet = (DiskFPSet) getFPSet(new FPSetConfiguration());
		assertFalse("Succeeded to look up 0 fp", fpSet.contains(Long.MAX_VALUE));
	}
	
	/**
	 * Tests if {@link DiskFPSet#diskLookup(long)} accepts a 0 fp
	 * @throws IOException 
	 */
	public void testZeroFP() throws IOException {
		// skip known failures which aren't likely to be fixed anytime soon
		// @see https://bugzilla.tlaplus.net/show_bug.cgi?id=213
		if(!runKnownFailures) {
			System.out
					.println("Skipping test failing due to https://bugzilla.tlaplus.net/show_bug.cgi?id=213");
			return;
		}

		final DiskFPSet fpSet = (DiskFPSet) getFPSet(new FPSetConfiguration());
		assertFalse(fpSet.put(0l));
		assertTrue("Failed to look up 0 fp", fpSet.contains(0l));
	}
	
	/**
	 * Tests if {@link DiskFPSet#diskLookup(long)} accepts a min fp
	 * @throws IOException 
	 */
	public void testMinFP() throws IOException {
		// skip known failures which aren't likely to be fixed anytime soon
		// @see https://bugzilla.tlaplus.net/show_bug.cgi?id=213
		if(!runKnownFailures) {
			System.out
					.println("Skipping test failing due to https://bugzilla.tlaplus.net/show_bug.cgi?id=213");
			return;
		}
		
		final DiskFPSet fpSet = (DiskFPSet) getFPSet(new FPSetConfiguration());
		// zeroing the msb in DiskFPSet turns Long.Min_Value into 0
		assertFalse(fpSet.put(Long.MIN_VALUE));
		assertTrue("Failed to look up min fp", fpSet.contains(Long.MIN_VALUE));
	}
	
	/**
	 * Tests if {@link DiskFPSet#diskLookup(long)} accepts a min - 1  fp
	 * @throws IOException 
	 */
	public void testMinMin1FP() throws IOException {
		final DiskFPSet fpSet = (DiskFPSet) getFPSet(new FPSetConfiguration());
		// zeroing the msb in DiskFPSet turns Long.Min_Value into 0
		assertFalse(fpSet.put(Long.MIN_VALUE - 1l));
		assertTrue("Failed to look up min fp", fpSet.contains(Long.MIN_VALUE - 1l));
	}


	/**
	 * Tests if {@link DiskFPSet#diskLookup(long)} accepts a -1 fp
	 * @throws IOException 
	 */
	public void testNeg1FP() throws IOException {
		final DiskFPSet fpSet = (DiskFPSet) getFPSet(new FPSetConfiguration());
		assertFalse(fpSet.put(-1l));
		assertTrue("Failed to look up min fp", fpSet.contains(-1l));
	}
	
	/**
	 * Tests if {@link DiskFPSet#diskLookup(long)} accepts a +1 fp
	 * @throws IOException 
	 */
	public void testPos1FP() throws IOException {
		final DiskFPSet fpSet = (DiskFPSet) getFPSet(new FPSetConfiguration());
		assertFalse(fpSet.put(1l));
		assertTrue("Failed to look up min fp", fpSet.contains(1l));
	}

	/**
	 * Tests if {@link DiskFPSet#diskLookup(long)} accepts a max fp
	 * @throws IOException 
	 */
	public void testMaxFP() throws IOException {
		final DiskFPSet fpSet = (DiskFPSet) getFPSet(new FPSetConfiguration());
		assertFalse(fpSet.put(Long.MAX_VALUE));
		assertTrue("Failed to look up max fp", fpSet.contains(Long.MAX_VALUE));
	}

	/**
	 * Tries to call
	 * {@link DiskFPSet#calculateMidEntry(long, long, double, long, long)} with
	 * values causing a negative midEntry to be calculated.
	 * 
	 * @throws IOException
	 */
	public void testValues() throws IOException {
		final DiskFPSet fpSet = (DiskFPSet) getFPSet(new FPSetConfiguration());

		final List<Long> loVals = new ArrayList<Long>();
		// no negative values (MSB stripped in DiskFPSet)
		// loVals.add(Long.MIN_VALUE);
		// loVals.add(Long.MIN_VALUE - 1l);
		// loVals.add(Long.MIN_VALUE / 2l);
		// loVals.add(-1l);

		loVals.add(0l); // zero valid fp
		loVals.add(1l);
		loVals.add(Long.MAX_VALUE / 2l);
		loVals.add(Long.MAX_VALUE - 1l);
		loVals.add(Long.MAX_VALUE);

		final List<Long> hiVals = new ArrayList<Long>();
		// no negative values (MSB stripped in DiskFPSet)
		// hiVals.add(Long.MIN_VALUE);
		// hiVals.add(Long.MIN_VALUE - 1l);
		// hiVals.add(Long.MIN_VALUE / 2l);
		// hiVals.add(-1l);

		hiVals.add(0l); // zero valid fp
		hiVals.add(1l);
		hiVals.add(Long.MAX_VALUE / 2l);
		hiVals.add(Long.MAX_VALUE - 1l);
		hiVals.add(Long.MAX_VALUE);

		final List<Long> fps = new ArrayList<Long>();
		// no negative values (MSB stripped in DiskFPSet)
		// fps.add(Long.MIN_VALUE);
		// fps.add(Long.MIN_VALUE - 1l);
		// fps.add(Long.MIN_VALUE / 2l);
		// fps.add(-1l);

		fps.add(0l);
		fps.add(1l);
		fps.add(Long.MAX_VALUE / 2l);
		fps.add(Long.MAX_VALUE - 1l);
		fps.add(Long.MAX_VALUE);

		final List<Long> loEntries = new ArrayList<Long>();
		loEntries.add(0l);
		loEntries.add(1l);
		// possible maximum due to impl. detail in DiskFPSet
		// (array index Integer.Max_Value)
		loEntries.add((long) Integer.MAX_VALUE * 1024);
		// theoretically loEntry can go up to Long.MAX_VALUE
		// loEntries.add(Long.MAX_VALUE - 1l);
		// loEntries.add(Long.MAX_VALUE);

		final List<Long> hiEntries = new ArrayList<Long>();
		hiEntries.add(0l);
		hiEntries.add(1l);
		// possible maximum due to impl. detail in DiskFPSet
		// (array index Integer.Max_Value)
		hiEntries.add((long) Integer.MAX_VALUE * 1024);
		// theoretically hiEntry can go up to Long.MAX_VALUE
		// hiEntries.add(Long.MAX_VALUE - 1l);
		// hiEntries.add(Long.MAX_VALUE);

		// loVals
		for (final Iterator<Long> itr0 = loVals.iterator(); itr0.hasNext();) {
			final Long loVal = (Long) itr0.next();
			// hiVals
			for (final Iterator<Long> itr1 = hiVals.iterator(); itr1.hasNext();) {
				final Long hiVal = (Long) itr1.next();
				// fps
				for (final Iterator<Long> itr2 = fps.iterator(); itr2.hasNext();) {
					final Long fp = (Long) itr2.next();
					// loEntry
					for (final Iterator<Long> itr3 = loEntries.iterator(); itr3.hasNext();) {
						final Long loEntry = (Long) itr3.next();
						// hiEntry
						for (final Iterator<Long> itr4 = hiEntries.iterator(); itr4.hasNext();) {
							final Long hiEntry = (Long) itr4.next();
							testCalculateMidEntry(fpSet, loVal, hiVal, fp, loEntry, hiEntry);
						}
					}
				}
			}
		}
	}

	private void testCalculateMidEntry(DiskFPSet fpSet, long loVal, long hiVal, long fp, long loEntry, long hiEntry)
			throws IOException {
		if (!isInvalidInput(loVal, hiVal, fp, loEntry, hiEntry)) {
			try {
				long midEntry = fpSet.calculateMidEntry(loVal, hiVal, fp, loEntry, hiEntry);
				
				assertTrue(getMessage("Negative mid entry", loVal, hiVal, fp, loEntry, hiEntry, midEntry),
						midEntry >= 0);
				assertTrue(getMessage("Not within lower bound", loVal, hiVal, fp, loEntry, hiEntry, midEntry),
						midEntry >= loEntry);
				assertTrue(getMessage("Not within upper bound", loVal, hiVal, fp, loEntry, hiEntry, midEntry),
						midEntry <= hiEntry);
				
				// DiskFPSet#diskLookup uses long addressing and thus has to multiply by 8 
				assertTrue(getMessage("midEntry turned negative", loVal, hiVal, fp, loEntry, hiEntry, midEntry),
						(midEntry * 8) >= 0);
				
			} catch (RuntimeException e) {
				fail("failed to calculate for valid input (loVal, hiVal, fp, loEntry, hiEntry): " + loVal + ", "
						+ hiVal + ", " + fp + ", " + loEntry + ", " + hiEntry);
			}
		}
	}

	private String getMessage(String txt, long loVal, long hiVal, long fp, long loEntry, long hiEntry, long midEntry) {
		return txt + " (loVal, hiVal, fp, loEntry, hiEntry, midEntry): " + loVal + ", "
				+ hiVal + ", " + fp + ", " + loEntry + ", " + hiEntry + ", " + midEntry;
	}

	private boolean isInvalidInput(long loVal, long hiVal, long fp, long loEntry, long hiEntry) {
		return loVal > hiVal || loVal > fp || hiVal < fp || loEntry >= hiEntry;
	}
	
	/**
	 * Tests if {@link DiskFPSet#diskLookup(long)} returns true for a fp that is
	 * first fp in first page
	 * 
	 * page size hard-coded in {@link DiskFPSet} to be 1024
	 * 
	 * @throws IOException 
	 */
	@SuppressWarnings("deprecation")
	public void testDiskLookupWithFpOnLoPage() throws IOException {
		int freeMemory = 1000; // causes 16 in memory entries
		FPSetConfiguration fpSetConfig = new DummyFPSetConfiguration();
		fpSetConfig.setRatio(1.0d);
		fpSetConfig.setMemory(freeMemory);
		final DiskFPSet fpSet = (DiskFPSet) getFPSet(fpSetConfig);
		
		// add enough fps to cause 3 disk writes
		final long fp = 1l;
		for (long i = 0; i < 1024 * 3; i++) {
			assertFalse(fpSet.put(fp + i));
			assertTrue(fpSet.contains(fp + i));
		}
		
		assertTrue("Failed to lookup fp on first page", fpSet.diskLookup(fp));
	}
	
	/**
	 * Tests how {@link DiskFPSet#memLookup(long)} handles zeros
	 * 
	 * @throws IOException 
	 */
	public void testMemLookupWithZeros() throws IOException {
		// skip known failures which aren't likely to be fixed anytime soon
		// @see https://bugzilla.tlaplus.net/show_bug.cgi?id=213
		if(!runKnownFailures) {
			System.out
					.println("Skipping test failing due to https://bugzilla.tlaplus.net/show_bug.cgi?id=213");
			return;
		}
		
		final DiskFPSet fpSet = (DiskFPSet) getFPSet(new FPSetConfiguration(.75d));
		assertFalse(fpSet.memInsert(0l));
		assertFalse(fpSet.diskLookup(0l));
		assertTrue(fpSet.memLookup(0l));
	}
	
	/**
	 * Tests how {@link DiskFPSet#memLookup(long)} handles Long.Min_VALUE
	 * 
	 * @throws IOException 
	 */
	public void testMemLookupWithMin() throws IOException {
		// skip known failures which aren't likely to be fixed anytime soon
		// @see https://bugzilla.tlaplus.net/show_bug.cgi?id=213
		if(!runKnownFailures) {
			System.out
					.println("Skipping test failing due to https://bugzilla.tlaplus.net/show_bug.cgi?id=213");
			return;
		}
		
		final DiskFPSet fpSet = (DiskFPSet) getFPSet(new FPSetConfiguration(.75d));
		assertFalse(fpSet.memInsert(Long.MIN_VALUE & 0x7FFFFFFFFFFFFFFFL));
		assertFalse(fpSet.diskLookup(Long.MIN_VALUE & 0x7FFFFFFFFFFFFFFFL));
		assertTrue(fpSet.memLookup(Long.MIN_VALUE & 0x7FFFFFFFFFFFFFFFL));
	}
	
	/**
	 * Tests how {@link DiskFPSet#memLookup(long)} handles MAx_Value
	 * 
	 * @throws IOException 
	 */
	public void testMemLookupWithMax() throws IOException {
		final DiskFPSet fpSet = (DiskFPSet) getFPSet(new FPSetConfiguration(.75d));
		assertFalse(fpSet.memInsert(Long.MAX_VALUE));
		assertFalse(fpSet.diskLookup(Long.MAX_VALUE));
		assertTrue(fpSet.memLookup(Long.MAX_VALUE));
	}

	/**
	 * Tests how {@link DiskFPSet#memLookup(long)} handles zeros
	 * 
	 * @throws IOException 
	 */
	public void testDiskLookupWithZeros() throws IOException {
		final long fp = 0L;

		final DiskFPSet fpSet = (DiskFPSet) getFPSet(new FPSetConfiguration(.75d));

		// Add fp to empty fpset
		//assertFalse(fpSet.memInsert(fp));
		assertFalse(fpSet.put(fp));
	
		// Optionally verify that neither ram nor disk
		// contain 0L yet (before flush)
		assertFalse(fpSet.memLookup(fp));
		assertFalse(fpSet.diskLookup(fp)); 
		assertFalse(fpSet.contains(fp));

		// explicitly flush to disk which makes 0l "magically" appear in the set
		fpSet.flusher.flushTable();

		// mem still doesn't "see" the fp
		assertFalse(fpSet.memLookup(fp));
		
		// it's just on disk
		assertTrue(fpSet.diskLookup(fp));
		assertTrue(fpSet.contains(fp));
		
		// undefined behavior
		// assertTrue(fpSet.memLookup(fp));
	}
	
	/**
	 * Tests how {@link DiskFPSet#memLookup(long)} handles Long.Min_VALUE
	 * 
	 * @throws IOException 
	 */
	public void testDiskLookupWithMin() throws IOException {
		final DiskFPSet fpSet = (DiskFPSet) getFPSet(new FPSetConfiguration());
		assertFalse(fpSet.memInsert(Long.MIN_VALUE & 0x7FFFFFFFFFFFFFFFL));
		assertFalse(fpSet.diskLookup(Long.MIN_VALUE & 0x7FFFFFFFFFFFFFFFL));
		fpSet.flusher.flushTable();
		assertTrue(fpSet.diskLookup(Long.MIN_VALUE & 0x7FFFFFFFFFFFFFFFL));
		// undefined behavior
		// assertTrue(fpSet.memLookup(Long.MIN_VALUE & 0x7FFFFFFFFFFFFFFFL));
	}
	
	/**
	 * Tests how {@link DiskFPSet#memLookup(long)} handles MAx_Value
	 * 
	 * @throws IOException 
	 */
	public void testDiskLookupWithMax() throws IOException {
		final DiskFPSet fpSet = (DiskFPSet) getFPSet(new FPSetConfiguration());
		assertFalse(fpSet.memInsert(Long.MAX_VALUE));
		assertFalse(fpSet.diskLookup(Long.MAX_VALUE));
		fpSet.flusher.flushTable();
		assertTrue(fpSet.diskLookup(Long.MAX_VALUE));
		assertTrue(fpSet.memLookup(Long.MAX_VALUE));
	}

	/**
	 * Tests how {@link DiskFPSet#diskLookup(long)} handles max on pages
	 * 
	 * @throws IOException 
	 */
	public void testDiskLookupWithMaxOnPage() throws IOException {
		testDiskLookupOnPage(Long.MAX_VALUE);
	}

	/**
	 * Tests how {@link DiskFPSet#diskLookup(long)} handles zeros on pages
	 * 
	 * @throws IOException 
	 */
	public void testDiskLookupWithZerosOnPage() throws IOException {
		// skip known failures which aren't likely to be fixed anytime soon
		// @see https://bugzilla.tlaplus.net/show_bug.cgi?id=213
		if(!runKnownFailures) {
			System.out
					.println("Skipping test failing due to https://bugzilla.tlaplus.net/show_bug.cgi?id=213");
			return;
		}
		testDiskLookupOnPage(0l);
	}

	/**
	 * Tests how {@link DiskFPSet#diskLookup(long)} handles Long#Min_Value on pages
	 * 
	 * @throws IOException 
	 */
	public void testDiskLookupWithLongMinValueOnPage() throws IOException {
		// skip known failures which aren't likely to be fixed anytime soon
		// @see https://bugzilla.tlaplus.net/show_bug.cgi?id=213
		if(!runKnownFailures) {
			System.out
					.println("Skipping test failing due to https://bugzilla.tlaplus.net/show_bug.cgi?id=213");
			return;
		}
		
		testDiskLookupOnPage(Long.MIN_VALUE);
	}

	@SuppressWarnings("deprecation")
	private void testDiskLookupOnPage(final long fp) throws IOException {
		int freeMemory = 1000; // causes 16 in memory entries
		FPSetConfiguration fpSetConfig = new FPSetConfiguration();
		fpSetConfig.setRatio(1.0d);
		fpSetConfig.setMemory(freeMemory);
		final DiskFPSet fpSet = (DiskFPSet) getFPSet(fpSetConfig);
		
		// add enough fps to cause 2 disk writes
		assertFalse(fpSet.put(fp));
		for (long i = 1; i < 1024 * 2; i++) {
			assertTrue("Failed to add fingerprint", fpSet.put(fp));
			assertTrue(fpSet.contains(fp));
		}
		
		final long fp0 = fp & 0x7FFFFFFFFFFFFFFFL;
		assertTrue(fpSet.memLookup(fp));
		assertFalse(fpSet.diskLookup(fp0));
	}

	/**
	 * Test that both implementations - put(long) & putBlock(LongVec) - yield
	 * the same results.
	 */
	public void testComparePutAndPutBlock() throws IOException {
		final FPSet putFpSet = (FPSet) getFPSetInitialized();
		final FPSet putBlockFpSet = (FPSet) getFPSetInitialized();
		
		final long fp = 1L;
		final LongVec fpv = new LongVec();
		fpv.addElement(fp);
		
		// put and putBlock have flipped return values %)
		boolean putBlockRes = !putBlockFpSet.putBlock(fpv).get(0);
		assertEquals(putFpSet.put(fp), putBlockRes);
	}

	/**
	 * Test that both implementations - contains(long) & containsBlock(LongVec) - yield
	 * the same results.
	 */
	public void testCompareContainsAndContainsBlock() throws IOException {
		final FPSet containsFpSet = (FPSet) getFPSetInitialized();
		final FPSet containsBlockFpSet = (FPSet) getFPSetInitialized();
		
		final long fp = 1L;
		final LongVec fpv = new LongVec();
		fpv.addElement(fp);
		
		// put and putBlock have flipped return values %)
		boolean containsBlockRes = !containsBlockFpSet.containsBlock(fpv).get(0);
		assertEquals(containsFpSet.contains(fp), containsBlockRes);
	}

	public void testContainsBlock() throws IOException {
		final FPSet fpSet = (FPSet) getFPSetInitialized();
		
		final long fp = 1L;
		final LongVec fpv = new LongVec();
		fpv.addElement(fp);
		
		// BitVector is true if fp not in set 
		assertTrue(fpSet.containsBlock(fpv).get(0));
		
		fpSet.put(fp);
		
		// BitVector is false if fp is in set 
		assertFalse(fpSet.containsBlock(fpv).get(0));
	}
	
	public void testPutBlock() throws IOException {
		final FPSet fpSet = (FPSet) getFPSetInitialized();
		
		final long fp = 1L;
		final LongVec fpv = new LongVec();
		fpv.addElement(fp);
		
		// BitVector is true if fp not in set 
		assertTrue(fpSet.putBlock(fpv).get(0));
		
		// BitVector is false if fp is in set 
		assertFalse(fpSet.putBlock(fpv).get(0));
	}
}<|MERGE_RESOLUTION|>--- conflicted
+++ resolved
@@ -22,15 +22,9 @@
 	/* (non-Javadoc)
 	 * @see tlc2.tool.fp.AbstractFPSetTest#getFPSet(int)
 	 */
-<<<<<<< HEAD
-	protected FPSet getFPSet(final FPSetConfiguration fpSetConfig) throws IOException {
-		final DiskFPSet fpSet = new DummyDiskFPSet(fpSetConfig);
-		fpSet.init(1, tmpdir, filename);
-=======
 	protected FPSet getFPSet(long freeMemoryInBytes) throws IOException {
 		final DiskFPSet fpSet = new DummyDiskFPSet(freeMemoryInBytes);
 		fpSet.init(1, tmpdir, filename + CNT++);
->>>>>>> 6cda573b
 		return fpSet;
 	}
 	
