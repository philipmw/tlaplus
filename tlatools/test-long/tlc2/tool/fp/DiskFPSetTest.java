--- conflicted
+++ resolved
@@ -9,12 +9,8 @@
 	 */
 	@Override
 	protected FPSet getFPSet(long freeMemory) throws IOException {
-<<<<<<< HEAD
-		return new DiskFPSet(freeMemory / (long) DiskFPSet.LongSize);
-=======
 		final DiskFPSet fpSet = new DiskFPSet(freeMemory / (long) DiskFPSet.LongSize);
         System.out.println("DiskFPSet approx. consumes MiB: " + (fpSet.getMaxTblCnt() * (long) DiskFPSet.LongSize) /1024L/1024L);
         return fpSet;
->>>>>>> 384c0cf3
 	}
 }