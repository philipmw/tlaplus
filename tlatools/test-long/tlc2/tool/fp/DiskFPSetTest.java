--- conflicted
+++ resolved
@@ -10,12 +10,8 @@
 	@Override
 	protected FPSet getFPSet(long freeMemory) throws IOException {
 		final DiskFPSet fpSet = new DiskFPSet(freeMemory / (long) DiskFPSet.LongSize);
-<<<<<<< HEAD
 		System.out.println("DiskFPSet approx. consumes MiB: "
 				+ ((fpSet.getMaxTblCnt() * (long) DiskFPSet.LongSize) >> 20));
-=======
-        System.out.println("DiskFPSet approx. consumes MiB: " + (fpSet.getMaxTblCnt() * (long) DiskFPSet.LongSize) /1024L/1024L);
->>>>>>> 384c0cf3
-        return fpSet;
+    	return fpSet;
 	}
 }