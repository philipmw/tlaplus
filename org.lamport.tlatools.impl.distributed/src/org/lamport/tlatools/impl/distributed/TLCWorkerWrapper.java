// Copyright (c) 2011 Microsoft Corporation.  All rights reserved.
package org.lamport.tlatools.impl.distributed;

import java.net.URI;

import tlc2.ITLCWorker;
import tlc2.tool.distributed.TLCWorker;

<<<<<<< HEAD
public class TLCWorkerWrapper implements ITLCWorker {

	private TLCWorker[] tlcWorker;
=======
public class TLCWorkerWrapper extends TLCWrapper implements ITLCWorker {
>>>>>>> 5bab15fb

	/* (non-Javadoc)
	 * @see tlc2.ITLCWorker#connect(java.net.URI)
	 */
	public boolean connect(final URI uri) {
		super.connect("TLCWorker");
		try {
			// Running TLC in an OSGi runtime requires the OSGi resolver which
			// translates OSGi specific resource location to generic ones
			// understandable by TLC.
			TLCWorker.setFilenameToStreamResolver(new OSGiNameToFileIStream());
			
			TLCWorker.main(new String[] { uri.getHost() });
		} catch(Exception e) {
			// not expected to happen
			e.printStackTrace();
			return false;
		}
		return true;
	}

	/* (non-Javadoc)
	 * @see tlc2.ITLCWorker#disconnect()
	 */
	public boolean disconnect() {
		try {
<<<<<<< HEAD
			for (TLCWorker w : tlcWorker) {
				w.exit();
			}
		} catch (NoSuchObjectException e) {
			e.printStackTrace();
			return false;
		} catch (NullPointerException e) {
=======
			TLCWorker.shutdown();
		} catch (Exception e) {
			// not expected to happen
>>>>>>> 5bab15fb
			e.printStackTrace();
			return false;
		}
		return true;
	}
}<|MERGE_RESOLUTION|>--- conflicted
+++ resolved
@@ -6,13 +6,7 @@
 import tlc2.ITLCWorker;
 import tlc2.tool.distributed.TLCWorker;
 
-<<<<<<< HEAD
-public class TLCWorkerWrapper implements ITLCWorker {
-
-	private TLCWorker[] tlcWorker;
-=======
 public class TLCWorkerWrapper extends TLCWrapper implements ITLCWorker {
->>>>>>> 5bab15fb
 
 	/* (non-Javadoc)
 	 * @see tlc2.ITLCWorker#connect(java.net.URI)
@@ -39,19 +33,9 @@
 	 */
 	public boolean disconnect() {
 		try {
-<<<<<<< HEAD
-			for (TLCWorker w : tlcWorker) {
-				w.exit();
-			}
-		} catch (NoSuchObjectException e) {
-			e.printStackTrace();
-			return false;
-		} catch (NullPointerException e) {
-=======
 			TLCWorker.shutdown();
 		} catch (Exception e) {
 			// not expected to happen
->>>>>>> 5bab15fb
 			e.printStackTrace();
 			return false;
 		}
